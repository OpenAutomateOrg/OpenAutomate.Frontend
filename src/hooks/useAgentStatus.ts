--- conflicted
+++ resolved
@@ -180,13 +180,10 @@
     connection.onreconnecting(error => {
       console.debug('[SignalR] Attempting to reconnect...', error?.message);
     });
-<<<<<<< HEAD
-=======
 
     connection.onreconnected(connectionId => {
       console.debug('[SignalR] Reconnected successfully with ID:', connectionId);
     });
->>>>>>> 0af1fd16
 
     connection.onreconnected(connectionId => {
       console.debug('[SignalR] Reconnected successfully with ID:', connectionId);
