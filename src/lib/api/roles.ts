import { fetchApi } from './client'

// Types for Role Management API
export interface CreateRoleDto {
  name: string
  description?: string
  resourcePermissions: ResourcePermissionDto[]
}

export interface UpdateRoleDto {
  name?: string
  description?: string
  resourcePermissions?: ResourcePermissionDto[]
}

export interface ResourcePermissionDto {
  resourceName: string
  permission: number
}

export interface RoleDto {
  id: string
  name: string
  description: string
  permissions?: ResourcePermissionDto[]
}

export interface RoleWithPermissionsDto extends RoleDto {
  permissions: ResourcePermissionDto[]
  isSystemAuthority: boolean
  createdAt: string
  updatedAt?: string
}

export interface AvailableResourceDto {
  resourceName: string
  displayName: string
  description: string
  availablePermissions: PermissionLevelDto[]
}

export interface PermissionLevelDto {
  level: number
  name: string
  description: string
}

export interface AssignAuthorityDto {
  authorityId: string
}

// OData support for roles (client-side pagination)
export interface ODataQueryOptions {
  $filter?: string
  $orderby?: string
  $top?: number
  $skip?: number
  $select?: string
  $count?: boolean
  $expand?: string
}

export interface ODataResponse<T> {
  value: T[]
  '@odata.count'?: number
}

/**
 * Get tenant slug from URL path
 */
const getTenantSlug = (): string => {
  if (typeof window === 'undefined') return ''

  const path = window.location.pathname
  const segments = path.split('/').filter(Boolean)
  return segments.length > 0 ? segments[0] : ''
}

/**
 * Roles API client
 */
export const rolesApi = {
  /**
   * Get all available resources with permission levels for role creation
   */
  getAvailableResources: async (): Promise<AvailableResourceDto[]> => {
    const tenant = getTenantSlug()
    return fetchApi<AvailableResourceDto[]>(`${tenant}/api/author/resources`)
  },

  /**
   * Get all roles/authorities in the organization
   */
  getAllRoles: async (): Promise<RoleWithPermissionsDto[]> => {
    const tenant = getTenantSlug()
    return fetchApi<RoleWithPermissionsDto[]>(`${tenant}/api/author/authorities`)
  },

  /**
   * Get roles with OData-style filtering and pagination (client-side)
   */
  getRolesWithOData: async (options?: ODataQueryOptions): Promise<ODataResponse<RoleWithPermissionsDto>> => {
    const allRoles = await rolesApi.getAllRoles()
    
    let filteredRoles = [...allRoles]
    
    // Apply filtering
    if (options?.$filter) {
      filteredRoles = applyRoleFilters(filteredRoles, options.$filter)
    }
    
    // Apply ordering
    if (options?.$orderby) {
      filteredRoles = applySorting(filteredRoles, options.$orderby)
    }
    
    const totalCount = filteredRoles.length
    
    // Apply pagination
    if (options?.$skip) {
      filteredRoles = filteredRoles.slice(options.$skip)
    }
    
    if (options?.$top) {
      filteredRoles = filteredRoles.slice(0, options.$top)
    }
    
    return {
      value: filteredRoles,
      '@odata.count': options?.$count ? totalCount : undefined
    }
  },

  /**
   * Get a specific role by ID
   */
  getRoleById: async (roleId: string): Promise<RoleWithPermissionsDto> => {
    const tenant = getTenantSlug()
    return fetchApi<RoleWithPermissionsDto>(`${tenant}/api/author/authority/${roleId}`)
  },

  /**
   * Create a new role/authority
   */
  createRole: async (roleData: CreateRoleDto): Promise<RoleWithPermissionsDto> => {
    const tenant = getTenantSlug()
    return fetchApi<RoleWithPermissionsDto>(
      `${tenant}/api/author/authority`,
      {
        method: 'POST',
      },
      roleData,
    )
  },

  /**
   * Update an existing role/authority
   */
  updateRole: async (roleId: string, roleData: UpdateRoleDto): Promise<void> => {
    const tenant = getTenantSlug()
    return fetchApi<void>(
      `${tenant}/api/author/authority/${roleId}`,
      {
        method: 'PUT',
      },
      roleData,
    )
  },

  /**
   * Delete a role/authority
   */
  deleteRole: async (roleId: string): Promise<void> => {
    const tenant = getTenantSlug()
    return fetchApi<void>(`${tenant}/api/author/authority/${roleId}`, {
      method: 'DELETE',
    })
  },

  /**
   * Get user's assigned authorities
   */
  getUserAuthorities: async (userId: string): Promise<RoleDto[]> => {
    const tenant = getTenantSlug()
    return fetchApi<RoleDto[]>(`${tenant}/api/author/user/${userId}`)
  },

  /**
   * Assign a role to a user
   */
  assignRoleToUser: async (userId: string, authorityId: string): Promise<void> => {
    const tenant = getTenantSlug()
    return fetchApi<void>(
      `${tenant}/api/author/user/${userId}`,
      {
        method: 'POST',
      },
      { authorityId },
    )
  },

  /**
   * Remove a role from a user
   */
  removeRoleFromUser: async (userId: string, authorityId: string): Promise<void> => {
    const tenant = getTenantSlug()
    return fetchApi<void>(`${tenant}/api/author/user/${userId}/authority/${authorityId}`, {
      method: 'DELETE',
    })
  },
}

/**
 * Permission level constants (matching backend)
 */
export const PermissionLevels = {
  NO_ACCESS: 0,
  VIEW: 1,
  CREATE: 2,
  UPDATE: 3,
  DELETE: 4,
} as const

/**
 * Get permission level description
 */
export const getPermissionDescription = (level: number): string => {
  switch (level) {
    case PermissionLevels.NO_ACCESS:
      return 'No Access'
    case PermissionLevels.VIEW:
      return 'View Only'
    case PermissionLevels.CREATE:
      return 'View & Create'
    case PermissionLevels.UPDATE:
      return 'View, Create & Update (includes Execute)'
    case PermissionLevels.DELETE:
      return 'Full Administrative Access'
    default:
      return 'Invalid Permission'
  }
}

/**
 * Check if permission level is valid
 */
export const isValidPermissionLevel = (level: number): boolean => {
  return level >= PermissionLevels.NO_ACCESS && level <= PermissionLevels.DELETE
<<<<<<< HEAD
}

/**
 * Helper functions for client-side OData filtering
 */
function applyRoleFilters(roles: RoleWithPermissionsDto[], filterString: string): RoleWithPermissionsDto[] {
  if (!filterString) return roles
  
  // Simple parsing for common filter patterns
  // This supports basic contains, eq, and boolean filters
  const filters = parseFilterString(filterString)
  
  return roles.filter(role => {
    return filters.every(filter => {
      switch (filter.field) {
        case 'name':
          if (filter.operation === 'contains') {
            return role.name.toLowerCase().includes(filter.value.toLowerCase())
          } else if (filter.operation === 'eq') {
            return role.name.toLowerCase() === filter.value.toLowerCase()
          }
          break
        case 'description':
          if (filter.operation === 'contains') {
            return role.description.toLowerCase().includes(filter.value.toLowerCase())
          } else if (filter.operation === 'eq') {
            return role.description.toLowerCase() === filter.value.toLowerCase()
          }
          break
        case 'isSystemAuthority':
          if (filter.operation === 'eq') {
            return role.isSystemAuthority === (filter.value === 'true')
          }
          break
        case 'resourceName':
          if (filter.operation === 'any') {
            return role.permissions?.some(p => 
              p.resourceName.toLowerCase().includes(filter.value.toLowerCase())
            ) ?? false
          }
          break
      }
      return true
    })
  })
}

function parseFilterString(filterString: string): Array<{field: string, operation: string, value: string}> {
  const filters: Array<{field: string, operation: string, value: string}> = []
  
  // Split by 'and' and parse each part
  const parts = filterString.split(' and ')
  
  for (const part of parts) {
    const trimmed = part.trim()
    
    // Parse contains(tolower(field),'value')
    const containsMatch = trimmed.match(/contains\(tolower\((\w+)\),'(.+?)'\)/)
    if (containsMatch) {
      filters.push({
        field: containsMatch[1],
        operation: 'contains',
        value: containsMatch[2]
      })
      continue
    }
    
    // Parse field eq 'value' or field eq true/false
    const eqMatch = trimmed.match(/(\w+)\s+eq\s+(?:'(.+?)'|(\w+))/)
    if (eqMatch) {
      filters.push({
        field: eqMatch[1],
        operation: 'eq',
        value: eqMatch[2] || eqMatch[3]
      })
      continue
    }
    
    // Parse permissions/any(p: condition)
    const anyMatch = trimmed.match(/(\w+)\/any\([^:]+:\s*(.+)\)/)
    if (anyMatch) {
      const nestedCondition = anyMatch[2]
      const nestedContains = nestedCondition.match(/contains\(tolower\([^)]+\),'(.+?)'\)/)
      if (nestedContains) {
        filters.push({
          field: 'resourceName', // We'll handle this specially
          operation: 'any',
          value: nestedContains[1]
        })
      }
    }
  }
  
  return filters
}

function applySorting(roles: RoleWithPermissionsDto[], orderBy: string): RoleWithPermissionsDto[] {
  const [field, direction = 'asc'] = orderBy.split(' ')
  
  return [...roles].sort((a, b) => {
    let aValue: any
    let bValue: any
    
    switch (field) {
      case 'name':
        aValue = a.name
        bValue = b.name
        break
      case 'description':
        aValue = a.description
        bValue = b.description
        break
      case 'createdAt':
        aValue = new Date(a.createdAt)
        bValue = new Date(b.createdAt)
        break
      default:
        return 0
    }
    
    if (aValue < bValue) return direction === 'asc' ? -1 : 1
    if (aValue > bValue) return direction === 'asc' ? 1 : -1
    return 0
  })
} 
=======
}
>>>>>>> 06022a29
<|MERGE_RESOLUTION|>--- conflicted
+++ resolved
@@ -246,8 +246,8 @@
  */
 export const isValidPermissionLevel = (level: number): boolean => {
   return level >= PermissionLevels.NO_ACCESS && level <= PermissionLevels.DELETE
-<<<<<<< HEAD
-}
+}
+
 
 /**
  * Helper functions for client-side OData filtering
@@ -372,6 +372,3 @@
     return 0
   })
 } 
-=======
-}
->>>>>>> 06022a29
