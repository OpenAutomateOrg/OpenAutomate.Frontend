--- conflicted
+++ resolved
@@ -29,11 +29,7 @@
   const params = useParams()
   const tenant = params?.tenant as string
   const agentStatuses = useAgentStatus(tenant)
-<<<<<<< HEAD
-  const [agent, setAgent] = useState<(AgentRow & { machineKey?: string }) | null>(null)
-=======
   const [agent, setAgent] = useState<AgentRow | null>(null)
->>>>>>> 63adde85
   const [loading, setLoading] = useState(true)
   const [error, setError] = useState<string | null>(null)
 
@@ -95,56 +91,6 @@
     router.back()
   }
 
-<<<<<<< HEAD
-  const handleCopy = (text: string, label: string) => {
-    navigator.clipboard.writeText(text).then(
-      () => {
-        toast({
-          title: 'Copied!',
-          description: `${label} copied to clipboard`,
-        })
-      },
-      () => {
-        toast({
-          title: 'Failed to copy',
-          description: 'Please try again or copy manually',
-          variant: 'destructive',
-        })
-      },
-    )
-  }
-
-  const handleRegenerateKey = async () => {
-    if (
-      !confirm(
-        'Are you sure you want to regenerate the machine key? This will disconnect any currently connected agent.',
-      )
-    ) {
-      return
-    }
-
-    setRegenerating(true)
-    try {
-      const result = await regenerateMachineKey(id)
-      setAgent((prev) => (prev ? { ...prev, machineKey: result.machineKey } : null))
-      toast({
-        title: 'Key regenerated',
-        description: 'Machine key has been regenerated successfully',
-      })
-    } catch (err) {
-      console.error('Error regenerating key:', err)
-      toast({
-        title: 'Error',
-        description: 'Failed to regenerate machine key',
-        variant: 'destructive',
-      })
-    } finally {
-      setRegenerating(false)
-    }
-  }
-
-=======
->>>>>>> 63adde85
   // Determine the real-time status if available
   const realTimeStatus = agentStatuses[id]?.status
   const statusToDisplay = realTimeStatus || agent?.status || ''
@@ -182,12 +128,13 @@
             <ArrowLeft className="h-4 w-4" />
             Back
           </Button>
-          <Button 
-            variant="outline" 
-            size="sm" 
+          <Button
+            variant="outline"
+            size="sm"
             className="gap-1"
             onClick={() => {
-              window.location.href = 'https://openautomate-agent.s3.ap-southeast-1.amazonaws.com/OpenAutomate.BotAgent.Installer.msi'
+              window.location.href =
+                'https://openautomate-agent.s3.ap-southeast-1.amazonaws.com/OpenAutomate.BotAgent.Installer.msi'
             }}
           >
             <Download className="h-4 w-4" />
@@ -208,67 +155,16 @@
               </DetailBlock>
             </div>
           </div>
-<<<<<<< HEAD
 
-          {/* Connection Configuration Section */}
-          <div className="mt-8 pt-6 border-t">
-            <h3 className="text-lg font-semibold mb-4">Connection Configuration</h3>
-
-            <div className="grid grid-cols-1 gap-4">
-              {/* Machine Key */}
-              <div className="bg-muted p-4 rounded-md">
-                <div className="flex justify-between items-center mb-2">
-                  <span className="text-sm font-medium">Machine Key</span>
-                  <div className="space-x-2">
-                    <Button
-                      variant="outline"
-                      size="sm"
-                      onClick={() =>
-                        agent.machineKey && handleCopy(agent.machineKey, 'Machine key')
-                      }
-                    >
-                      <Copy className="h-4 w-4 mr-1" /> Copy
-                    </Button>
-                    <Button
-                      variant="outline"
-                      size="sm"
-                      onClick={handleRegenerateKey}
-                      disabled={regenerating}
-                    >
-                      <RefreshCw className={`h-4 w-4 mr-1 ${regenerating ? 'animate-spin' : ''}`} />
-                      Regenerate
-                    </Button>
-                  </div>
-                </div>
-                <div className="bg-card p-2 rounded border text-sm font-mono overflow-x-auto">
-                  {agent.machineKey || 'No machine key available'}
-                </div>
-              </div>
-
-=======
-          
           {/* Connection Information Section */}
           <div className="mt-8 pt-6 border-t">
             <h3 className="text-lg font-semibold mb-4">Connection Information</h3>
-            
+
             <div className="grid grid-cols-1 gap-4">
->>>>>>> 63adde85
               {/* Connection URL */}
               <div className="bg-muted p-4 rounded-md">
                 <div className="flex justify-between items-center mb-2">
                   <span className="text-sm font-medium">Connection URL</span>
-<<<<<<< HEAD
-                  <Button
-                    variant="outline"
-                    size="sm"
-                    onClick={() =>
-                      handleCopy(`${frontendUrl}/${tenant}/hubs/botagent`, 'Connection URL')
-                    }
-                  >
-                    <Copy className="h-4 w-4 mr-1" /> Copy
-                  </Button>
-=======
->>>>>>> 63adde85
                 </div>
                 <div className="bg-card p-2 rounded border text-sm font-mono overflow-x-auto">
                   {`${frontendUrl}/${tenant}`}
@@ -277,26 +173,6 @@
                   Use this URL to connect your bot agent to the OpenAutomate platform.
                 </p>
               </div>
-<<<<<<< HEAD
-
-              {/* Configuration Example */}
-              <div className="bg-muted p-4 rounded-md">
-                <span className="text-sm font-medium block mb-2">Configuration Example</span>
-                <div className="bg-card p-3 rounded border text-sm font-mono overflow-x-auto">
-                  {`{
-  "ServerUrl": "${frontendUrl}/${tenant}",
-  "MachineKey": "${agent.machineKey || '[your-machine-key]'}",
-  "AutoStart": true,
-  "LogLevel": "Information"
-}`}
-                </div>
-                <p className="text-sm text-muted-foreground mt-2">
-                  Example configuration for your bot agent. The SignalR connection will be handled
-                  through the frontend URL.
-                </p>
-              </div>
-=======
->>>>>>> 63adde85
             </div>
           </div>
         </CardContent>
