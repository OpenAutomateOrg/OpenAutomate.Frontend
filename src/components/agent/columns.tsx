--- conflicted
+++ resolved
@@ -64,13 +64,6 @@
       let statusClass = ''
       switch (status) {
         case 'Connected':
-<<<<<<< HEAD
-          statusClass = 'bg-green-100 text-green-800 dark:bg-green-900/30 dark:text-green-400'
-          break
-        case 'Disconnected':
-          statusClass = 'bg-orange-100 text-orange-800 dark:bg-orange-900/30 dark:text-orange-400'
-          break
-=======
         case 'Available':
           statusClass = 'bg-green-100 text-green-800 dark:bg-green-900/30 dark:text-green-400';
           break;
@@ -78,7 +71,6 @@
           statusClass = 'bg-orange-100 text-orange-800 dark:bg-orange-900/30 dark:text-orange-400';
           break;
         case 'Disconnected':
->>>>>>> 29700051
         case 'Offline':
           statusClass = 'bg-gray-100 text-gray-800 dark:bg-gray-900/30 dark:text-gray-400'
           break
