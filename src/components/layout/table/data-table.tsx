'use client'

import * as React from 'react'
import {
  ColumnDef,
  ColumnFiltersState,
  SortingState,
  VisibilityState,
  flexRender,
  getCoreRowModel,
  getFacetedRowModel,
  getFacetedUniqueValues,
  getFilteredRowModel,
  getPaginationRowModel,
  getSortedRowModel,
  useReactTable,
  HeaderGroup,
  Header,
  Row,
  Cell,
  Table as ReactTable,
} from '@tanstack/react-table'

import {
  Table,
  TableBody,
  TableCell,
  TableHead,
  TableHeader,
  TableRow,
} from '@/components/ui/table'

interface DataTableProps<TData, TValue> {
  readonly columns: ColumnDef<TData, TValue>[]
  readonly data: TData[]
  readonly table?: ReactTable<TData>
  readonly onRowClick?: (row: TData) => void
  readonly isLoading?: boolean
  readonly totalCount?: number
}

export function DataTable<TData, TValue>({
  columns,
  data,
  table: externalTable,
  onRowClick,
  isLoading = false,
  totalCount,
}: DataTableProps<TData, TValue>) {
  const [rowSelection, setRowSelection] = React.useState({})
  const [columnVisibility, setColumnVisibility] = React.useState<VisibilityState>({})
  const [columnFilters, setColumnFilters] = React.useState<ColumnFiltersState>([])
  const [sorting, setSorting] = React.useState<SortingState>([])

  const internalTable = useReactTable({
    data,
    columns,
    state: {
      sorting,
      columnVisibility,
      rowSelection,
      columnFilters,
    },
    enableRowSelection: true,
    onRowSelectionChange: setRowSelection,
    onSortingChange: setSorting,
    onColumnFiltersChange: setColumnFilters,
    onColumnVisibilityChange: setColumnVisibility,
    getCoreRowModel: getCoreRowModel(),
    getFilteredRowModel: getFilteredRowModel(),
    getPaginationRowModel: getPaginationRowModel(),
    getSortedRowModel: getSortedRowModel(),
    getFacetedRowModel: getFacetedRowModel(),
    getFacetedUniqueValues: getFacetedUniqueValues(),

    // Always enable manual pagination when totalCount is provided
    ...(totalCount !== undefined && {
      manualPagination: true,
      pageCount: Math.max(1, Math.ceil(totalCount / 10)), // Default page size is 10
    }),
  })

  const table = externalTable ?? internalTable

  // Debug totalCount prop
  React.useEffect(() => {
    console.log('DataTable component received totalCount:', totalCount)
    if (table) {
<<<<<<< HEAD
      const pageSize = table.getState().pagination.pageSize
      const calculatedPageCount =
        totalCount !== undefined ? Math.max(1, Math.ceil(totalCount / pageSize)) : 1
=======
      const pageSize = table.getState().pagination.pageSize;
      const calculatedPageCount = totalCount !== undefined ? Math.max(1, Math.ceil(totalCount / pageSize)) : 1;
>>>>>>> 63adde85

      console.log('DataTable pagination state:', {
        totalCount,
        pageSize,
        calculatedPageCount,
        tablePageCount: table.getPageCount(),
        currentPage: table.getState().pagination.pageIndex + 1,
        pageIndex: table.getState().pagination.pageIndex,
      })
    }
  }, [totalCount, table])

  // Handler for row clicks that checks if we should navigate
  const handleRowClick = (e: React.MouseEvent, row: TData) => {
    // If the click target is inside a cell with id 'select' or 'actions', don't trigger row click
    const target = e.target as HTMLElement;

    // Check if the click is inside a dialog or dropdown menu
    if (
      target.closest('[role="dialog"]') ||
      target.closest('[data-state="open"]') ||
      target.closest('.dialog') ||
      target.closest('.dropdown-menu')
    ) {
      return;
    }

    // Check if the click is inside a select or actions cell
    const cellElement = target.closest('td');
    if (cellElement) {
      // Get the column id from the cell's data attribute if possible
      const columnId = cellElement.getAttribute('data-column-id');

      // If the cell is part of the select checkbox column or actions column, don't navigate
      if (columnId === 'select' || columnId === 'actions') {
        return;
      }
    }

    // Otherwise proceed with the row click handler
    onRowClick?.(row);
  };

  return (
    <div className="space-y-4">
      <div className="rounded-md border relative">
        {isLoading && (
          <div className="absolute inset-0 flex items-center justify-center bg-background/80 z-10">
            <div className="h-8 w-8 animate-spin rounded-full border-2 border-primary border-t-transparent"></div>
          </div>
        )}
        <Table>
          <TableHeader>
            {table.getHeaderGroups().map((headerGroup: HeaderGroup<TData>) => (
              <TableRow key={headerGroup.id}>
                {headerGroup.headers.map((header: Header<TData, unknown>) => {
                  return (
                    <TableHead key={header.id} colSpan={header.colSpan}>
                      {header.isPlaceholder
                        ? null
                        : flexRender(header.column.columnDef.header, header.getContext())}
                    </TableHead>
                  )
                })}
              </TableRow>
            ))}
          </TableHeader>
          <TableBody>
            {table.getRowModel().rows?.length ? (
              table.getRowModel().rows.map((row: Row<TData>) => (
                <TableRow
                  key={row.id}
                  data-state={row.getIsSelected() && 'selected'}
                  className={onRowClick ? 'cursor-pointer hover:bg-muted/50' : ''}
                  onClick={(e) => onRowClick && handleRowClick(e, row.original)}
                >
                  {row.getVisibleCells().map((cell: Cell<TData, unknown>) => {
                    let cellClass = '';
                    if (cell.column.id === 'select') {
                      cellClass = 'w-12 min-w-[48px] max-w-[48px] px-2';
                    } else if (cell.column.id === 'actions') {
                      cellClass = 'w-16 min-w-[60px] max-w-[60px] px-2';
                    }
                    return (
                      <TableCell
                        key={cell.id}
                        data-column-id={cell.column.id}
                        className={cellClass}
                      >
                        {flexRender(cell.column.columnDef.cell, cell.getContext())}
                      </TableCell>
                    );
                  })}
                </TableRow>
              ))
            ) : (
              <TableRow>
                <TableCell colSpan={columns.length} className="h-24 text-center">
                  {isLoading ? 'Loading...' : 'No results.'}
                </TableCell>
              </TableRow>
            )}
          </TableBody>
        </Table>
      </div>
      {/* Commented out the built-in pagination component since we're using a custom one */}
      {/* <DataTablePagination table={table} totalCount={totalCount} /> */}
    </div>
  )
}<|MERGE_RESOLUTION|>--- conflicted
+++ resolved
@@ -86,14 +86,8 @@
   React.useEffect(() => {
     console.log('DataTable component received totalCount:', totalCount)
     if (table) {
-<<<<<<< HEAD
-      const pageSize = table.getState().pagination.pageSize
-      const calculatedPageCount =
-        totalCount !== undefined ? Math.max(1, Math.ceil(totalCount / pageSize)) : 1
-=======
       const pageSize = table.getState().pagination.pageSize;
       const calculatedPageCount = totalCount !== undefined ? Math.max(1, Math.ceil(totalCount / pageSize)) : 1;
->>>>>>> 63adde85
 
       console.log('DataTable pagination state:', {
         totalCount,
