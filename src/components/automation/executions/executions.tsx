'use client'

import { PlusCircle } from 'lucide-react'
import { Button } from '@/components/ui/button'
import { CreateColumns as createHistoricalColumns } from './historical/columns'
import { createInProgressColumns } from './inProgress/columns'
import { DataTable } from '@/components/layout/table/data-table'
import { useState, useEffect, useMemo, useCallback, useRef } from 'react'
import CreateExecutionModal from './create-execution-modal'

import { z } from 'zod'
import { useRouter, usePathname, useSearchParams } from 'next/navigation'
import { DataTableToolbar as HistoricalToolbar } from './historical/data-table-toolbar'
import { DataTableToolbar as ProgressToolbar } from './inProgress/data-table-toolbar'
import { useToast } from '@/components/ui/use-toast'
import {
  getExecutionsWithOData,
  getAllExecutions,
  ExecutionResponseDto,
  ODataQueryOptions,
} from '@/lib/api/executions'
import useSWR from 'swr'
import { swrKeys } from '@/lib/config/swr-config'
import { useUrlParams } from '@/hooks/use-url-params'
import { Pagination } from '@/components/ui/pagination'
import { useExecutionStatus } from '@/hooks/use-execution-status'
import { formatUtcToLocal } from '@/lib/utils/datetime'
import { useLocale } from '@/providers/locale-provider'

import {
  useReactTable,
  getCoreRowModel,
  getFilteredRowModel,
  getPaginationRowModel,
  getSortedRowModel,
  getFacetedRowModel,
  getFacetedUniqueValues,
  ColumnFiltersState,
  SortingState,
  VisibilityState,
  PaginationState,
} from '@tanstack/react-table'

export const executionsSchema = z.object({
  id: z.string(),
  name: z.string(),
  type: z.string(),
  value: z.string(),
  createdBy: z.string(),
  label: z.string(),
  status: z.string(),
  Version: z.string().optional(),
  Agent: z.string().optional(),
  State: z.string().optional(),
  'Start Time': z.string().optional(),
  'End Time': z.string().optional(),
  Source: z.string().optional(),
  Command: z.string().optional(),
  Schedules: z.string().optional(),
  'Task Id': z.string().optional(),
  'Created Date': z.string().optional(),
  'Created By': z.string().optional(),
  agent: z.string().optional(),
  state: z.string().optional(),
  startTime: z.string().optional(),
  endTime: z.string().optional(),
  source: z.string().optional(),
  command: z.string().optional(),
  schedules: z.string().optional(),
  taskId: z.string().optional(),
  createdDate: z.string().optional(),
  packageName: z.string().optional(),
  hasLogs: z.boolean().optional(),
})

export type ExecutionsRow = z.infer<typeof executionsSchema>

export default function ExecutionsInterface() {
  const { t } = useLocale()
  const router = useRouter()
  const pathname = usePathname()
  const searchParams = useSearchParams()
  const { updateUrl } = useUrlParams()
  const { toast } = useToast()

  // UI State management
  const [isCreateModalOpen, setIsCreateModalOpen] = useState(false)
  const [tab, setTab] = useState<'inprogress' | 'historical'>('inprogress')
  const [rowSelection, setRowSelection] = useState({})
  const [columnVisibility, setColumnVisibility] = useState<VisibilityState>({})
  const [totalCount, setTotalCount] = useState<number>(0)
  const totalCountRef = useRef<number>(0)
  const [isPending, setIsPending] = useState(false)
  const [isChangingPageSize, setIsChangingPageSize] = useState(false)
  const [hasExactCount, setHasExactCount] = useState(false)

  // Create refs for debouncing
  const searchDebounceTimeout = useRef<NodeJS.Timeout | null>(null)
  const shouldInitializeUrl = useRef(true)

  // Initialize state from URL params
  const initColumnFilters = (): ColumnFiltersState => {
    // Temporarily disable ALL column filters for In Progress tab to test
    if (tab === 'inprogress') {
      console.log('🔍 Disabling ALL column filters for In Progress tab (debugging)')
      return []
    }

    const filters: ColumnFiltersState = []

    const searchFilter = searchParams.get('search')
    if (searchFilter) {
      filters.push({ id: 'packageName', value: searchFilter })
    }

    // Apply status filter for other tabs
    const statusFilter = searchParams.get('status')
    if (statusFilter) {
      filters.push({ id: 'state', value: statusFilter })
    }

    return filters
  }

  const initSorting = (): SortingState => {
    const sort = searchParams.get('sort')
    const order = searchParams.get('order')

    if (sort && (order === 'asc' || order === 'desc')) {
      return [{ id: sort, desc: order === 'desc' }]
    }

    // Default sorting for Historical tab: newest executions first
    if (tab === 'historical') {
      return [{ id: 'startTime', desc: true }]
    }

    return []
  }

  const initPagination = (): PaginationState => {
    const page = searchParams.get('page')
    const size = searchParams.get('size')

    // Always enforce a valid page size, defaulting to 10
    const pageSize = size ? Math.max(1, parseInt(size)) : 10

    console.log(
      `Initializing pagination from URL: page=${page}, size=${size}, pageSize=${pageSize}`,
    )

    return {
      pageIndex: page ? Math.max(0, parseInt(page) - 1) : 0,
      pageSize: pageSize,
    }
  }

  // State from URL
  const [columnFilters, setColumnFilters] = useState<ColumnFiltersState>(initColumnFilters)
  const [sorting, setSorting] = useState<SortingState>(initSorting)
  const [pagination, setPagination] = useState<PaginationState>(initPagination)

  // UI state for search input
  const [searchValue, setSearchValue] = useState<string>(searchParams.get('search') ?? '')

  // Extract tenant from pathname (e.g., /tenant/executions)
  const tenant = pathname.split('/')[1]

  // ✅ Real-time execution status updates via SignalR
  const executionStatuses = useExecutionStatus(tenant)

  // ✅ SignalR error handling (following React guide compliance)
  // Client-only: Better error handling without global console override
  useEffect(() => {
    // Instead of globally suppressing console.error, we handle SignalR errors
    // through the SignalR connection's error handling mechanisms
    // This avoids the dangerous practice of global console override

    // Note: SignalR errors should be handled in the useExecutionStatus hook
    // or through proper error boundaries, not by suppressing console.error
    console.debug(
      '[Executions] Component mounted - SignalR error handling delegated to connection hooks',
    )

    // No cleanup needed since we're not modifying global state
  }, [])

  // Convert table state to OData query parameters
  const getODataQueryParams = useCallback((): ODataQueryOptions => {
    const params: ODataQueryOptions = {
      $top: pagination.pageSize,
      $skip: pagination.pageIndex * pagination.pageSize,
      $count: true,
    }

    // Add sorting with column mapping
    if (sorting.length > 0) {
      params.$orderby = sorting
        .map((sort) => {
          // Map frontend column names to backend property names
          let backendColumn = sort.id
          if (sort.id === 'startTime') {
            backendColumn = 'StartTime'
          } else if (sort.id === 'endTime') {
            backendColumn = 'EndTime'
          } else if (sort.id === 'agent') {
            backendColumn = 'BotAgentName'
          } else if (sort.id === 'state') {
            backendColumn = 'Status'
          }

          console.log(`🔄 Sorting: ${sort.id} → ${backendColumn} ${sort.desc ? 'desc' : 'asc'}`)
          return `${backendColumn} ${sort.desc ? 'desc' : 'asc'}`
        })
        .join(',')

      console.log(`📊 Final OData $orderby: ${params.$orderby}`)
    }

    // Add filtering
    if (columnFilters.length > 0) {
      const filters = columnFilters
        .filter((filter) => !(typeof filter.value === 'string' && filter.value === ''))
        .map((filter) => {
          const column = filter.id
          const value = filter.value

          if (typeof value === 'string') {
            // Search by Agent only
            if (column === 'agent' && value) {
              return `contains(tolower(botAgentName), '${value.toLowerCase()}')`
            }
            if (column === 'packageName' && value) {
              return `contains(tolower(botAgentName), '${value.toLowerCase()}')`
            }
            if (column === 'state' && value) {
              return `Status eq '${value}'`
            }
            return `contains(tolower(${column}), '${value.toLowerCase()}')`
          } else if (Array.isArray(value)) {
            return value.map((v) => `${column} eq '${v}'`).join(' or ')
          }

          return ''
        })
        .filter(Boolean)

      if (filters.length > 0) {
        params.$filter = filters.join(' and ')
      }
    }

    // Add tab-specific filtering
    let tabFilter = ''
    switch (tab) {
      case 'inprogress':
        tabFilter = "Status eq 'Queued' or Status eq 'Starting' or Status eq 'Running'"
        break
      case 'historical':
        tabFilter = "Status eq 'Completed' or Status eq 'Failed' or Status eq 'Cancelled'"
        break
    }

    if (tabFilter) {
      params.$filter = params.$filter ? `(${params.$filter}) and (${tabFilter})` : tabFilter
    }

    return params
  }, [pagination, sorting, columnFilters, tab])

  // SWR for executions data with OData query
  const queryParams = getODataQueryParams()
  const swrKey = useMemo(
    () => swrKeys.executionsWithOData(queryParams as Record<string, unknown>),
    [queryParams],
  )

  const {
    data: executionsResponse,
    error: executionsError,
    isLoading,
    mutate: mutateExecutions,
  } = useSWR(swrKey, () => getExecutionsWithOData(queryParams), {
    dedupingInterval: 2000, // Prevent duplicate requests within 2 seconds
    revalidateOnFocus: false, // Disable aggressive revalidation
    revalidateIfStale: true, // Only revalidate if data is actually stale
    keepPreviousData: true, // Keep previous data while fetching new data for better UX
    refreshInterval: tab === 'inprogress' ? 30000 : 0, // Refresh every 30 seconds for In Progress tab (much less aggressive)
  })

  // Fallback to regular executions API if OData fails or returns empty data
  const { data: fallbackExecutions } = useSWR(
    executionsResponse?.value?.length === 0 || executionsError ? swrKeys.executions() : null,
    getAllExecutions,
  )

  // Debug logging for data sources (only when there are issues)
  if (executionsError || (executionsResponse?.value?.length === 0 && fallbackExecutions)) {
    console.log('📊 Data source debug:', {
      hasODataResponse: !!executionsResponse?.value,
      oDataCount: executionsResponse?.value?.length || 0,
      hasFallback: !!fallbackExecutions,
      fallbackCount: fallbackExecutions?.length || 0,
      hasError: !!executionsError,
    })
  }

  // Combined loading state
  const isDataLoading = isLoading || (executionsError && !fallbackExecutions)

  // Define transformation function before using it in useMemo
  const transformExecutionToRow = useCallback(
    (execution: ExecutionResponseDto): ExecutionsRow => {
      // Check for real-time status update for this execution
      const realtimeUpdate = executionStatuses[execution.id]
      const currentStatus = realtimeUpdate?.status || execution.status

      // Helper function to safely format dates using our datetime utility
      const formatDate = (dateString: string | undefined | null): string => {
        return formatUtcToLocal(dateString, { fallback: '' })
      }

      const formattedStartTime = formatDate(execution.startTime)
      const formattedEndTime = formatDate(execution.endTime)

      // Debug logging for date transformation (simplified)
      if (!execution.startTime) {
        console.warn('🕒 Missing startTime for execution:', execution.id)
      }

      return {
        id: execution.id,
        Version: execution.packageVersion || '',
        Agent: execution.botAgentName || '',
        State: currentStatus,
        'Start Time': formattedStartTime,
        'End Time': formattedEndTime,
        Source: execution.source || 'Manual',
        Command: 'execute',
        Schedules: execution.source === 'Scheduled' ? (execution.scheduleName || 'Scheduled') : 'Once',
        'Task Id': execution.id,
        'Created Date': formatUtcToLocal(execution.startTime, {
          dateStyle: 'medium',
          timeStyle: undefined,
          fallback: '',
        }),
        'Created By': 'Current User', // Get from auth context when available

        // Legacy fields for compatibility - KEEP RAW DATA for column access
        name: execution.packageName || '',
        type: 'execution',
        value: execution.packageVersion || '',
        createdBy: 'Current User',
        label: execution.botAgentName || '',
        status: currentStatus,
        agent: execution.botAgentName || '',
        state: currentStatus,
        startTime: execution.startTime, // Keep RAW data here for column formatting
        endTime: execution.endTime, // Keep RAW data here for column formatting
        source: execution.source || 'Manual',
        command: 'execute',
        schedules: execution.source === 'Scheduled' ? (execution.scheduleName || 'Scheduled') : 'Once',
        taskId: execution.id,
        createdDate: formatUtcToLocal(execution.startTime, {
          dateStyle: 'medium',
          timeStyle: undefined,
          fallback: '',
        }),
        packageName: execution.packageName || '',
        hasLogs: execution.hasLogs || false,
      }
    },
    [executionStatuses],
  )

  // ✅ Create columns with proper handlers

  const ProgressColumns = useMemo(
    () =>
      createInProgressColumns({
        onDeleted: () => {
          void mutateExecutions()
        },
      }),
    [mutateExecutions],
  )

  const HistoricalColumns = useMemo(
    () =>
      createHistoricalColumns({
        onDeleted: () => {
          void mutateExecutions()
        },
      }),
    [mutateExecutions],
  )

  // ✅ SWR automatically refetches when queryParams change, no manual reload needed
  // Removed problematic useEffect hooks that caused infinite loops

  // Helper function to filter data by tab
  const filterByTab = useCallback((data: ExecutionsRow[], currentTab: string) => {
    return data.filter((row) => {
      if (currentTab === 'inprogress') {
        return row.state === 'Running' || row.state === 'Pending'
      } else if (currentTab === 'historical') {
        return row.state === 'Completed' || row.state === 'Failed' || row.state === 'Cancelled'
      }
      return true
    })
  }, [])

  // Helper function to apply sorting
  const applySorting = useCallback((data: ExecutionsRow[], sortConfig: SortingState) => {
    if (sortConfig.length === 0) return data

    return [...data].sort((a, b) => {
      const sort = sortConfig[0]
      const aValue = a[sort.id as keyof ExecutionsRow]
      const bValue = b[sort.id as keyof ExecutionsRow]

      // Handle date sorting
      if (sort.id === 'startTime' || sort.id === 'endTime') {
        const dateA = new Date(aValue as string)
        const dateB = new Date(bValue as string)

        if (isNaN(dateA.getTime()) && isNaN(dateB.getTime())) return 0
        if (isNaN(dateA.getTime())) return 1
        if (isNaN(dateB.getTime())) return -1

        const result = dateA.getTime() - dateB.getTime()
        return sort.desc ? -result : result
      }

      // Handle string sorting
      const result = String(aValue).localeCompare(String(bValue))
      return sort.desc ? -result : result
    })
  }, [])

  // Helper function to apply search and state filters
  const applyFilters = useCallback(
    (data: ExecutionsRow[], search: string, filters: ColumnFiltersState) => {
      let filtered = data

      // Apply search filtering
      if (search) {
        filtered = filtered.filter((row) => row.agent?.toLowerCase().includes(search.toLowerCase()))
      }

      // Apply state filter
      const stateFilter = filters.find((filter) => filter.id === 'state')?.value as string
      if (stateFilter) {
        filtered = filtered.filter((row) => row.state === stateFilter)
      }

      return filtered
    },
    [],
  )

  // Helper function to process fallback data
  const processFallbackData = useCallback(() => {
    if (tab === 'inprogress') {
      console.log(
        '⚠️ Using fallback data for In Progress tab - OData filtering may not work correctly',
      )
    }

    const transformedData = fallbackExecutions!.map(transformExecutionToRow)
    let filteredData = filterByTab(transformedData, tab)
    filteredData = applySorting(filteredData, sorting)
    filteredData = applyFilters(filteredData, searchValue, columnFilters)

    const filteredLength = filteredData.length
    const start = pagination.pageIndex * pagination.pageSize
    const end = start + pagination.pageSize
    const paginatedData = filteredData.slice(start, end)

    // Update total count
    if (totalCount !== filteredLength) {
      setTimeout(() => {
        setTotalCount(filteredLength)
        totalCountRef.current = filteredLength
      }, 0)
    }

    return paginatedData
  }, [
    fallbackExecutions,
    transformExecutionToRow,
    tab,
    filterByTab,
    applySorting,
    sorting,
    applyFilters,
    searchValue,
    columnFilters,
    pagination,
    totalCount,
  ])

  // Transform data during render
  const executions = useMemo(() => {
    // Use fallback data if OData response is empty
    const shouldUseFallback =
      fallbackExecutions && (!executionsResponse?.value || executionsResponse.value.length === 0)

    if (shouldUseFallback) {
      return processFallbackData()
    }

    // Otherwise use OData response
    if (!executionsResponse?.value) {
      console.log('No data available from OData or fallback')
      return []
    }

    const transformedRows = executionsResponse.value.map(transformExecutionToRow)

    console.log(
      `✅ OData returned ${executionsResponse.value.length} executions, transformed to ${transformedRows.length} rows`,
    )
    console.log(
      '📋 Execution statuses from OData:',
      executionsResponse.value.map((e) => ({
        id: e.id.substring(0, 8),
        status: e.status,
      })),
    )
    console.log(
      '📋 Transformed row states:',
      transformedRows.map((r) => ({
        id: r.id.substring(0, 8),
        State: r.State,
      })),
    )

    return transformedRows
  }, [executionsResponse, fallbackExecutions, transformExecutionToRow, processFallbackData])

  // Update totalCount from filteredData in a separate useEffect
  useEffect(() => {
    const shouldUseFallback =
      fallbackExecutions && (!executionsResponse?.value || executionsResponse.value.length === 0)

    if (shouldUseFallback) {
      // Calculate filtered length using helper functions
      const transformedData = fallbackExecutions!.map(transformExecutionToRow)
      let filteredData = filterByTab(transformedData, tab)
      filteredData = applyFilters(filteredData, searchValue, columnFilters)

      // Update total count if different
      if (totalCount !== filteredData.length) {
        setTotalCount(filteredData.length)
        totalCountRef.current = filteredData.length
      }
    }
  }, [
    fallbackExecutions,
    executionsResponse,
    transformExecutionToRow,
    filterByTab,
    tab,
    applyFilters,
    searchValue,
    columnFilters,
    totalCount,
  ])

  // Extract actual data array from the executions object
  const executionsData = useMemo(() => executions, [executions])

  // ✅ Update total count when data changes (following guideline #1: derive data during render)
  // Client-only: Requires state updates for pagination
  useEffect(() => {
    if (executionsResponse) {
      console.log('OData response received:', executionsResponse)
      const response = executionsResponse

      // Handle exact count from OData
      if (typeof response['@odata.count'] === 'number') {
        setTotalCount(response['@odata.count'])
        totalCountRef.current = response['@odata.count']
        setHasExactCount(true)
        return
      }

      if (Array.isArray(response.value)) {
        // When count isn't available, estimate from current page
        const minCount = pagination.pageIndex * pagination.pageSize + response.value.length

        // Only update if the new minimum count is higher than current
        if (minCount > totalCountRef.current) {
          setTotalCount(minCount)
          totalCountRef.current = minCount
        }

        // If we got a full page on first page, assume there might be more
        const isFullFirstPage =
          response.value.length === pagination.pageSize && pagination.pageIndex === 0
        if (isFullFirstPage) {
          setTotalCount(minCount + 1) // Indicate there might be more
          totalCountRef.current = minCount + 1
        }

        setHasExactCount(false)
      }
    } else if (fallbackExecutions && fallbackExecutions.length > 0) {
      // Use fallback data length as the count if OData failed
      console.log('Using fallback data count:', fallbackExecutions.length)

      // Apply tab filtering to get accurate count
      const filteredCount = fallbackExecutions.filter((execution) => {
        if (tab === 'inprogress') {
          return (
            execution.status === 'Queued' ||
            execution.status === 'Starting' ||
            execution.status === 'Running'
          )
        } else if (tab === 'historical') {
          return (
            execution.status === 'Completed' ||
            execution.status === 'Failed' ||
            execution.status === 'Cancelled'
          )
        }
        return true
      }).length

      console.log('Filtered fallback count:', filteredCount)
      setTotalCount(filteredCount)
      totalCountRef.current = filteredCount
      setHasExactCount(true)
    }
  }, [executionsResponse, fallbackExecutions, tab, pagination.pageIndex, pagination.pageSize])

  // Handle empty page edge case
  useEffect(() => {
    if (executionsResponse?.value) {
      const isEmptyPageBeyondFirst =
        executionsResponse.value.length === 0 &&
        totalCountRef.current > 0 &&
        pagination.pageIndex > 0

      if (isEmptyPageBeyondFirst) {
        const calculatedPageCount = Math.max(
          1,
          Math.ceil(totalCountRef.current / pagination.pageSize),
        )

        if (pagination.pageIndex >= calculatedPageCount) {
          setPagination((prev) => ({ ...prev, pageIndex: 0 }))
          updateUrl(pathname, { page: '1' })
        }
      }
    }
  }, [
    executionsResponse,
    pagination.pageIndex,
    pagination.pageSize,
    totalCountRef,
    updateUrl,
    pathname,
  ])

  // Initialize URL with default params if needed
  useEffect(() => {
    if (shouldInitializeUrl.current) {
      shouldInitializeUrl.current = false

      const page = searchParams.get('page')
      const size = searchParams.get('size')

      if (!page || !size) {
        updateUrl(pathname, {
          page: page ?? '1',
          size: size ?? '10',
        })
      }
    }
  }, [searchParams, updateUrl, pathname])

  // Sync URL params with state
  useEffect(() => {
    const page = searchParams.get('page')
    const size = searchParams.get('size')

    if (page && size) {
      const pageIndex = Math.max(0, parseInt(page) - 1)
      const pageSize = parseInt(size)

      // Only update if different to avoid infinite loops
      if (pageIndex !== pagination.pageIndex || pageSize !== pagination.pageSize) {
        console.log(`URL changed: page=${page}, size=${size}. Updating pagination state.`)
        setPagination({
          pageIndex,
          pageSize,
        })
      }
    }
  }, [searchParams, pagination.pageIndex, pagination.pageSize])

  // Helper for pageCount calculation
  const getMinimumValidPageCount = (currentPageIndex: number) => {
    return currentPageIndex + 1 // Ensure current page is valid
  }

  // Calculate the standard page count based on total items and page size
  const getCalculatedPageCount = (total: number, size: number) => {
    return Math.max(1, Math.ceil(total / size))
  }

  // Calculate page count - handle case when we don't know exact count
  const pageCount = useMemo(() => {
    const calculatedCount = getCalculatedPageCount(totalCount, pagination.pageSize)

    // Check if we have a full page of results that might indicate more pages
    const hasMorePages =
      executionsData.length === pagination.pageSize &&
      totalCount <= pagination.pageSize * (pagination.pageIndex + 1)

    // Calculate the minimum valid page count
    const minValidPageCount = getMinimumValidPageCount(pagination.pageIndex)

    // Determine final page count
    if (hasMorePages) {
      return Math.max(minValidPageCount, calculatedCount, pagination.pageIndex + 2)
    }

    return Math.max(minValidPageCount, calculatedCount)
  }, [pagination.pageSize, pagination.pageIndex, executionsData.length, totalCount])

  // Helper to check if the count is a reliable total or just a minimum
  const isUnknownTotalCount = useMemo(() => {
    return !hasExactCount && executionsData.length === pagination.pageSize
  }, [hasExactCount, executionsData.length, pagination.pageSize])

  // Define columns based on tab
  let columns
  if (tab === 'inprogress') {
    columns = ProgressColumns
  } else {
    columns = HistoricalColumns
  }

  // Debug logging for table state
  console.log('🔍 Table state debug:', {
    dataLength: executionsData.length,
    columnFilters: columnFilters,
    tab: tab,
    hasActiveFilters: columnFilters.length > 0,
  })

  const table = useReactTable({
    data: executionsData,
    columns,
    state: {
      sorting,
      columnVisibility,
      rowSelection,
      columnFilters,
      pagination,
    },
    enableRowSelection: true,
    onRowSelectionChange: setRowSelection,
    // Use manual filtering since we're doing server-side filtering via OData
    manualFiltering: true,
    manualSorting: true,
    manualPagination: true,
    // Ensure no client-side filtering is applied
    enableColumnFilters: false,
    enableGlobalFilter: false,
    onSortingChange: (updater) => {
      const newSorting = typeof updater === 'function' ? updater(sorting) : updater
      setSorting(newSorting)
      if (newSorting.length > 0) {
        updateUrl(pathname, {
          sort: newSorting[0].id,
          order: newSorting[0].desc ? 'desc' : 'asc',
          page: '1', // Reset to first page when sorting changes
        })
      } else {
        updateUrl(pathname, {
          sort: null,
          order: null,
          page: '1',
        })
      }
      // Remove mutateExecutions() - SWR will automatically refetch when the key changes
    },
    onColumnFiltersChange: setColumnFilters,
    onColumnVisibilityChange: setColumnVisibility,
    onPaginationChange: (updater) => {
      const newPagination = typeof updater === 'function' ? updater(pagination) : updater
      setPagination(newPagination)
      updateUrl(pathname, {
        page: (newPagination.pageIndex + 1).toString(),
        size: newPagination.pageSize.toString(),
      })
      // Remove mutateExecutions() - SWR will automatically refetch when the key changes
    },
    getCoreRowModel: getCoreRowModel(),
    getFilteredRowModel: getFilteredRowModel(),
    getPaginationRowModel: getPaginationRowModel(),
    getSortedRowModel: getSortedRowModel(),
    getFacetedRowModel: getFacetedRowModel(),
    getFacetedUniqueValues: getFacetedUniqueValues(),
    pageCount,
    getRowId: (row) => row.id,
  })

  // Implement search with debounce
  const handleSearch = useCallback(
    (value: string) => {
      setSearchValue(value)
      setIsPending(true)

      if (searchDebounceTimeout.current) clearTimeout(searchDebounceTimeout.current)

      searchDebounceTimeout.current = setTimeout(() => {
        // Use the same column for all tabs - we're searching by Agent name only
        const searchColumn = 'agent'
        const column = table.getColumn(searchColumn)

        if (column) {
          column.setFilterValue(value)

          updateUrl(pathname, {
            search: value || null,
            page: '1', // Reset to first page when filter changes
          })

          // SWR will automatically refetch when the key changes due to URL update
        }

        setIsPending(false)
      }, 500)
    },
    [table, updateUrl, pathname],
  )

  // Handle status filter change
  const handleStatusFilterChange = useCallback(
    (value: string) => {
      const statusColumn = table.getColumn('state')

      if (statusColumn) {
        const filterValue = value === 'all' ? '' : value
        statusColumn.setFilterValue(filterValue)

        updateUrl(pathname, {
          status: filterValue || null,
          page: '1', // Reset to page 1 when filter changes
        })
      }
    },
    [table, updateUrl, pathname],
  )

  // Clean up timeouts on unmount
  useEffect(() => {
    return () => {
      if (searchDebounceTimeout.current) clearTimeout(searchDebounceTimeout.current)
    }
  }, [])

  // Handle SWR errors
  useEffect(() => {
    if (executionsError) {
      console.error('Failed to load executions:', executionsError)

      // Only show toast if fallback also failed
      if (!fallbackExecutions) {
        toast({
          title: 'Error',
          description: 'Failed to load executions. Please try again.',
          variant: 'destructive',
        })
      }
    }
  }, [executionsError, fallbackExecutions, toast])

  // ✅ Auto-refresh data when execution status changes (SIMPLIFIED AND DEBOUNCED)
  useEffect(() => {
    if (Object.keys(executionStatuses).length > 0 && tab === 'inprogress') {
      // Only refresh for In Progress tab and with longer debounce
      const refreshTimeout = setTimeout(() => {
        mutateExecutions()
      }, 3000) // Increased debounce to 3 seconds

      return () => clearTimeout(refreshTimeout)
    }
  }, [executionStatuses, mutateExecutions, tab])

  // Remove periodic refresh - SWR's refreshInterval handles this more efficiently

  // ✅ Auto-adjust page size for In Progress tab to show more executions
  useEffect(() => {
    if (tab === 'inprogress' && pagination.pageSize < 25) {
      setPagination((prev) => ({ ...prev, pageSize: 25 }))
      updateUrl(pathname, { size: '25' })
    }
  }, [tab, pagination.pageSize, setPagination, updateUrl, pathname])

  const handleCreateSuccess = useCallback(
    (newExecution?: { id: string; packageName: string; botAgentName: string }) => {
      // ✅ Following React guideline: API calls in event handlers, not effects

      if (newExecution) {
        // ✅ Optimistic update: immediately add the new execution to the UI
        // The real-time SignalR system will provide updates as the execution progresses

        // ✅ Update SWR cache optimistically using mutate with data
        mutateExecutions((currentData) => {
          if (!currentData) return currentData

          // For OData response structure
          if ('value' in currentData && Array.isArray(currentData.value)) {
            const newExecutionDto: ExecutionResponseDto = {
              id: newExecution.id,
              packageName: newExecution.packageName,
              botAgentName: newExecution.botAgentName,
              status: 'Queued', // Start with Queued status for new executions
              startTime: new Date().toISOString(), // This is already UTC format
              endTime: undefined,
              packageVersion: undefined,
              errorMessage: undefined,
              logOutput: undefined,
              botAgentId: '',
              packageId: '',
              source: 'Manual', // Manual execution source for user-triggered executions
            }

            return {
              ...currentData,
              value: [newExecutionDto, ...currentData.value],
              '@odata.count': (currentData['@odata.count'] || 0) + 1,
            }
          }

          return currentData
        }, false) // false = don't revalidate immediately
      }

      // ✅ Schedule debounced refresh to ensure we get the latest data from server
      // This handles cases where optimistic update might be incomplete
      // Note: We don't return a cleanup function from this callback - that's only for useEffect
      setTimeout(() => {
        console.log('🔄 Refreshing executions after create...')
        mutateExecutions()
      }, 2000) // 2 second delay to allow server processing
    },
    [mutateExecutions],
  )

  const handleCreateClick = () => {
    setIsCreateModalOpen(true)
  }

  const handleRowClick = (row: ExecutionsRow) => {
    const isAdmin = pathname.startsWith('/admin')
    const baseRoute = isAdmin ? `/admin/executions` : `/${tenant}/automation/executions`

    // Route to appropriate tab based on current tab or execution status
    let route = `${baseRoute}/${row.id}`

    // If we have a specific tab active, route to that tab's detail page
    if (tab === 'historical') {
      route = `${baseRoute}/historical/${row.id}`
    } else if (tab === 'inprogress') {
      route = `${baseRoute}/inprogress/${row.id}`
    }

    router.push(route)
  }

  const handleTabChange = (newTab: 'inprogress' | 'historical') => {
    setTab(newTab)
    // Reset pagination to first page when tab changes
    setPagination((prev) => ({ ...prev, pageIndex: 0 }))

    // Set default sorting for Historical tab: newest executions first
    if (newTab === 'historical') {
      setSorting([{ id: 'startTime', desc: true }])
      updateUrl(pathname, {
        page: '1',
        sort: 'startTime',
        order: 'desc',
      })
    } else {
      // Clear sorting for other tabs
      setSorting([])
      updateUrl(pathname, {
        page: '1',
        sort: null,
        order: null,
      })
    }

    // Force reload data immediately when tab changes
    mutateExecutions()
  }

  return (
    <>
      <div className="hidden h-full flex-1 flex-col space-y-8 md:flex">
        {/* Tabs */}
        <div className="mb-4 border-b w-full">
          <div className="flex justify-between items-center">
            <h2 className="text-2xl font-bold tracking-tight">{t('executions.title')}</h2>
            <div />
            {/* Only show Create Execution button for In Progress tab */}
            {tab === 'inprogress' && (
              <Button onClick={handleCreateClick} className="flex items-center justify-center">
                <PlusCircle className="mr-2 h-4 w-4" />
                {t('executions.createExecution')}
              </Button>
            )}
          </div>

          <nav className="flex space-x-8" aria-label="Tabs">
            <button
              className="px-3 py-2 font-medium text-sm border-b-2 border-transparent hover:border-primary hover:text-primary data-[active=true]:border-primary data-[active=true]:text-primary"
              data-active={tab === 'inprogress'}
              type="button"
              onClick={() => handleTabChange('inprogress')}
            >
              {t('executions.tabs.inProgress')}
            </button>
            <button
              className="px-3 py-2 font-medium text-sm border-b-2 border-transparent hover:border-primary hover:text-primary data-[active=true]:border-primary data-[active=true]:text-primary"
              data-active={tab === 'historical'}
              type="button"
              onClick={() => handleTabChange('historical')}
            >
              {t('executions.tabs.historical')}
            </button>
          </nav>
        </div>

        {executionsError && !fallbackExecutions && (
          <div className="bg-red-50 dark:bg-red-900/20 p-4 rounded-md border border-red-200 dark:border-red-800">
            <p className="text-red-800 dark:text-red-300">{t('executions.errors.loadFailed')}</p>
            <Button variant="outline" className="mt-2" onClick={() => mutateExecutions()}>
              {t('executions.errors.retry')}
            </Button>
          </div>
        )}

        {/* Tab Content */}
        {tab === 'inprogress' && (
          <>
            <ProgressToolbar
              table={table}
              statuses={[
                { value: 'Queued', label: t('executions.status.queued') },
                { value: 'Starting', label: t('executions.status.starting') },
                { value: 'Running', label: t('executions.status.running') },
              ]}
              onSearch={handleSearch}
              onStatusChange={handleStatusFilterChange}
              searchValue={searchValue}
              isFiltering={isDataLoading}
              isPending={isPending}
            />

            <DataTable
              data={executionsData}
              columns={ProgressColumns}
              onRowClick={handleRowClick}
              table={table}
              isLoading={isDataLoading}
              totalCount={totalCount}
            />
          </>
        )}
<<<<<<< HEAD

=======
>>>>>>> e976d7ed
        {tab === 'historical' && (
          <>
            <HistoricalToolbar
              table={table}
              statuses={[
                { value: 'Completed', label: t('executions.status.completed') },
                { value: 'Failed', label: t('executions.status.failed') },
                { value: 'Cancelled', label: t('executions.status.cancelled') },
              ]}
              onSearch={handleSearch}
              onStatusChange={handleStatusFilterChange}
              searchValue={searchValue}
              isFiltering={isDataLoading}
              isPending={isPending}
            />
            <DataTable
              data={executionsData}
              columns={HistoricalColumns}
              onRowClick={handleRowClick}
              table={table}
              isLoading={isDataLoading}
              totalCount={totalCount}
            />
          </>
        )}

        <Pagination
          currentPage={pagination.pageIndex + 1}
          pageSize={pagination.pageSize}
          totalCount={totalCount}
          totalPages={pageCount}
          isLoading={isDataLoading}
          isChangingPageSize={isChangingPageSize}
          isUnknownTotalCount={isUnknownTotalCount}
          onPageChange={(page: number) => {
            console.log(`Page change requested to page ${page}`)

            // Update pagination state
            setPagination((prev) => ({
              ...prev,
              pageIndex: page - 1,
            }))

            // Update URL
            updateUrl(pathname, { page: page.toString() })

            // Force immediate data reload with new pagination
            console.log('Reloading data after page change')
            setTimeout(() => {
              mutateExecutions()
            }, 0)
          }}
          onPageSizeChange={(size: number) => {
            console.log(`Page size change requested to ${size}`)
            setIsChangingPageSize(true)
            const currentStartRow = pagination.pageIndex * pagination.pageSize
            const newPageIndex = Math.floor(currentStartRow / size)

            setPagination({
              pageSize: size,
              pageIndex: newPageIndex,
            })

            updateUrl(pathname, {
              size: size.toString(),
              page: (newPageIndex + 1).toString(),
            })
            console.log('Reloading data after page size change')
            setTimeout(() => {
              mutateExecutions()
            }, 0)
          }}
        />
      </div>

      {/* Create Execution Modal */}
      <CreateExecutionModal
        isOpen={isCreateModalOpen}
        onClose={() => setIsCreateModalOpen(false)}
        onSuccess={handleCreateSuccess}
      />
    </>
  )
}<|MERGE_RESOLUTION|>--- conflicted
+++ resolved
@@ -1075,10 +1075,7 @@
             />
           </>
         )}
-<<<<<<< HEAD
-
-=======
->>>>>>> e976d7ed
+        
         {tab === 'historical' && (
           <>
             <HistoricalToolbar
