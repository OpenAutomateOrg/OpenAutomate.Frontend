'use client'

import { useState } from 'react'
import { Card, CardContent, CardDescription, CardHeader, CardTitle } from '@/components/ui/card'
import { Button } from '@/components/ui/button'
import { Input } from '@/components/ui/input'
import { Label } from '@/components/ui/label'
import { useToast } from '@/components/ui/use-toast'
import { Eye, EyeOff, LoaderCircle, LockKeyhole } from 'lucide-react'
import { authApi } from '@/lib/api/auth'

export function ChangePasswordCard() {
  const [isLoading, setIsLoading] = useState(false)
  const [showCurrentPassword, setShowCurrentPassword] = useState(false)
  const [showNewPassword, setShowNewPassword] = useState(false)
  const { toast } = useToast()

  const [formData, setFormData] = useState({
    currentPassword: '',
    newPassword: '',
    confirmPassword: '',
  })

  const handleInputChange = (field: string, value: string) => {
    setFormData((prev) => ({
      ...prev,
      [field]: value,
    }))
  }

  const handleSubmit = async (e: React.FormEvent) => {
    e.preventDefault()

    if (formData.newPassword !== formData.confirmPassword) {
      toast({
        title: 'Error',
        description: 'New passwords do not match',
        variant: 'destructive',
      })
      return
    }

    if (formData.newPassword.length < 8) {
      toast({
        title: 'Error',
        description: 'Password must be at least 8 characters long',
        variant: 'destructive',
      })
      return
    }

    setIsLoading(true)

    try {
      // Call the changePassword API
      await authApi.changePassword({
        currentPassword: formData.currentPassword,
        newPassword: formData.newPassword,
<<<<<<< HEAD
        confirmNewPassword: formData.confirmPassword,
=======
        confirmNewPassword: formData.confirmPassword, 
>>>>>>> 13b33731
      })

      toast({
        title: 'Success',
        description: 'Password changed successfully',
      })

      // Reset form
      setFormData({
        currentPassword: '',
        newPassword: '',
        confirmPassword: '',
      })
    } catch (error) {
      toast({
        title: 'Error',
        description:
          error instanceof Error ? error.message : 'Failed to change password. Please try again.',
        variant: 'destructive',
      })
    } finally {
      setIsLoading(false)
    }
  }

  return (
    <Card>
      <CardHeader>
        <CardTitle className="flex items-center gap-2">
          <LockKeyhole className="h-5 w-5" />
          Change Password
        </CardTitle>
        <CardDescription>Update your account password for enhanced security</CardDescription>
      </CardHeader>
      <CardContent>
        <form onSubmit={handleSubmit} className="space-y-4">
          {/* Current Password */}
          <div className="space-y-2">
            <Label htmlFor="currentPassword">Current Password</Label>
            <div className="relative">
              <Input
                id="currentPassword"
                type={showCurrentPassword ? 'text' : 'password'}
                value={formData.currentPassword}
                onChange={(e) => handleInputChange('currentPassword', e.target.value)}
                required
                disabled={isLoading}
              />
              <Button
                type="button"
                variant="ghost"
                size="sm"
                className="absolute right-0 top-0 h-full px-3 py-2 hover:bg-transparent"
                onClick={() => setShowCurrentPassword(!showCurrentPassword)}
                disabled={isLoading}
              >
                {showCurrentPassword ? <Eye className="h-4 w-4" /> : <EyeOff className="h-4 w-4" />}
              </Button>
            </div>
          </div>

          {/* New Password */}
          <div className="space-y-2">
            <Label htmlFor="newPassword">New Password</Label>
            <div className="relative">
              <Input
                id="newPassword"
                type={showNewPassword ? 'text' : 'password'}
                value={formData.newPassword}
                onChange={(e) => handleInputChange('newPassword', e.target.value)}
                required
                disabled={isLoading}
              />
              <Button
                type="button"
                variant="ghost"
                size="sm"
                className="absolute right-0 top-0 h-full px-3 py-2 hover:bg-transparent"
                onClick={() => setShowNewPassword(!showNewPassword)}
                disabled={isLoading}
              >
                {showNewPassword ? <Eye className="h-4 w-4" /> : <EyeOff className="h-4 w-4" />}
              </Button>
            </div>
          </div>

          {/* Confirm Password */}
          <div className="space-y-2">
            <Label htmlFor="confirmPassword">Confirm New Password</Label>
            <div className="relative">
              <Input
                id="confirmPassword"
                type={'password'}
                value={formData.confirmPassword}
                onChange={(e) => handleInputChange('confirmPassword', e.target.value)}
                required
                disabled={isLoading}
              />
            </div>
          </div>

          <div className="flex justify-end gap-2 pt-4">
            <Button
              type="button"
              variant="outline"
              onClick={() =>
                setFormData({
                  currentPassword: '',
                  newPassword: '',
                  confirmPassword: '',
                })
              }
              disabled={isLoading}
            >
              Cancel
            </Button>
            <Button type="submit" disabled={isLoading}>
              {isLoading && <LoaderCircle className="mr-2 h-4 w-4 animate-spin" />}
              Change Password
            </Button>
          </div>
        </form>
      </CardContent>
    </Card>
  )
}<|MERGE_RESOLUTION|>--- conflicted
+++ resolved
@@ -51,16 +51,12 @@
 
     setIsLoading(true)
 
-    try {
+ try {
       // Call the changePassword API
       await authApi.changePassword({
         currentPassword: formData.currentPassword,
         newPassword: formData.newPassword,
-<<<<<<< HEAD
         confirmNewPassword: formData.confirmPassword,
-=======
-        confirmNewPassword: formData.confirmPassword, 
->>>>>>> 13b33731
       })
 
       toast({
