--- conflicted
+++ resolved
@@ -42,16 +42,16 @@
   const router = useRouter()
   const { toast } = useToast()
 
-<<<<<<< HEAD
+
   // ✅ Filter state management (following useEffect compliance guide)
   const [searchName, setSearchName] = useState('')
   const [searchDescription, setSearchDescription] = useState('')
   const [searchResource, setSearchResource] = useState('')
   const [filterSystemRoles, setFilterSystemRoles] = useState<string>('ALL')
-=======
+
   // SWR for data fetching - replaces manual state management
   const { data: roles, error, isLoading, mutate } = useSWR(swrKeys.roles(), rolesApi.getAllRoles)
->>>>>>> 06022a29
+
 
   // ✅ UI state management
   const [isCreateModalOpen, setIsCreateModalOpen] = useState(false)
@@ -61,7 +61,7 @@
   const [pageIndex, setPageIndex] = useState(0)
   const [pageSize, setPageSize] = useState(10)
 
-<<<<<<< HEAD
+
   // Refs for tracking total count
   const totalCountRef = useRef<number>(0)
   const [hasExactCount, setHasExactCount] = useState(false)
@@ -149,7 +149,7 @@
     }
     return Math.max(minValidPageCount, calculatedCount)
   }, [totalCount, pageSize, pageIndex, roles.length])
-=======
+
     // Transform backend data to match our schema
     return roles.map((role) => ({
       id: role.id,
@@ -164,7 +164,7 @@
       })),
     }))
   }, [roles])
->>>>>>> 06022a29
+
 
   const isUnknownTotalCount = !hasExactCount && roles.length === pageSize
 
@@ -180,7 +180,7 @@
     }
   }, [error, toast])
 
-<<<<<<< HEAD
+
   // ✅ Map API role to table row (following guideline #1: derive during render)
   function mapRoleToRolesRow(role: any): RolesRow {
     return {
@@ -196,14 +196,14 @@
       })),
     }
   }
-=======
+
   // Filter data based on search term
   const filteredData = data.filter(
     (role) =>
       role.name.toLowerCase().includes(searchTerm.toLowerCase()) ||
       role.description.toLowerCase().includes(searchTerm.toLowerCase()),
   )
->>>>>>> 06022a29
+
 
   // ✅ Event handlers for user actions (following guideline #3)
   const handleRowClick = (row: RolesRow) => {
@@ -289,7 +289,6 @@
           </Button>
         </div>
       </div>
-<<<<<<< HEAD
 
       <div className="flex flex-col gap-4 w-full">
         <RolesDataTableToolbar
@@ -334,27 +333,7 @@
         {!isLoading && roles.length === 0 && !error && (
           <div className="text-center py-10 text-muted-foreground">
             <p>No roles found.</p>
-=======
-
-      {/* Search */}
-      <div className="flex items-center space-x-2">
-        <div className="relative flex-1 max-w-sm">
-          <Search className="absolute left-2 top-2.5 h-4 w-4 text-muted-foreground" />
-          <Input
-            placeholder="Search roles..."
-            value={searchTerm}
-            onChange={(e) => setSearchTerm(e.target.value)}
-            className="pl-8"
-          />
-        </div>
-      </div>
-
-      {/* Table */}
-      <div className="rounded-md border relative">
-        {isLoading && (
-          <div className="absolute inset-0 flex items-center justify-center bg-background/80 z-10">
-            <div className="h-8 w-8 animate-spin rounded-full border-2 border-primary border-t-transparent"></div>
->>>>>>> 06022a29
+
           </div>
         )}
       </div>
