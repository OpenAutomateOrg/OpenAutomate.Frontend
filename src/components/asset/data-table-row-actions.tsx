'use client'

<<<<<<< HEAD
import { MoreHorizontal, Trash, Pencil } from 'lucide-react'
import { Button } from '@/components/ui/button'
=======
import { MoreHorizontal, Trash, Pencil, Loader2, X } from "lucide-react"
import { Button } from "@/components/ui/button"
>>>>>>> 63adde85
import {
  DropdownMenu,
  DropdownMenuContent,
  DropdownMenuItem,
  DropdownMenuTrigger,
<<<<<<< HEAD
} from '@/components/ui/dropdown-menu'
import React from 'react'
=======
} from "@/components/ui/dropdown-menu"
import React, { useState } from "react"
>>>>>>> 63adde85
import type { AssetRow } from './asset'
import { Dialog, DialogContent, DialogHeader, DialogFooter, DialogTitle, DialogClose } from "@/components/ui/dialog"

interface DataTableRowActionProps {
<<<<<<< HEAD
  readonly asset: AssetRow
  readonly onEdit?: (asset: AssetRow) => void
=======
  readonly asset: AssetRow;
  readonly onEdit?: (asset: AssetRow) => void;
  readonly onDeleted?: () => void;
>>>>>>> 63adde85
}

export default function DataTableRowAction({ asset, onEdit, onDeleted }: DataTableRowActionProps) {
  const [open, setOpen] = useState(false);
  const [deleting, setDeleting] = useState(false);

  const handleDelete = async () => {
    setDeleting(true);
    try {
      const { deleteAsset } = await import('@/lib/api/assets');
      await deleteAsset(asset.id);
      setOpen(false);
      if (onDeleted) onDeleted();
    } catch {
      alert('Delete failed!');
    } finally {
      setDeleting(false);
    }
  };

  // Create a handler that stops propagation for all events
  const stopPropagation = (e: React.MouseEvent) => {
    e.stopPropagation();
  };

  return (
<<<<<<< HEAD
    <DropdownMenu>
      <DropdownMenuTrigger asChild>
        <Button
          variant="ghost"
          className="flex h-8 w-8 p-0 data-[state=open]:bg-muted"
          aria-label="Open menu"
          onClick={(e: React.MouseEvent) => e.stopPropagation()}
        >
          <MoreHorizontal className="h-4 w-4" />
        </Button>
      </DropdownMenuTrigger>

      <DropdownMenuContent
        align="start"
        className="w-[160px]"
        onClick={(e: React.MouseEvent) => e.stopPropagation()}
      >
        <DropdownMenuItem
          onClick={(e: React.MouseEvent) => {
            e.stopPropagation()
            if (onEdit) onEdit(asset)
          }}
        >
          <Pencil className="mr-2 h-4 w-4 text-muted-foreground" aria-hidden="true" />
          <span>Edit</span>
        </DropdownMenuItem>

        <DropdownMenuItem
          className="text-destructive focus:text-destructive"
          onClick={(e: React.MouseEvent) => e.stopPropagation()}
=======
    <>
      <DropdownMenu>
        <DropdownMenuTrigger asChild onClick={stopPropagation}>
          <Button
            variant="ghost"
            className="flex h-8 w-8 p-0 data-[state=open]:bg-muted"
            aria-label="Open menu"
            onClick={stopPropagation}
          >
            <MoreHorizontal className="h-4 w-4" />
          </Button>
        </DropdownMenuTrigger>

        <DropdownMenuContent align="start" className="w-[160px]" onClick={stopPropagation} onPointerDown={stopPropagation} onMouseDown={stopPropagation}>
          <DropdownMenuItem onClick={(e: React.MouseEvent) => {
            e.stopPropagation();
            if (onEdit) onEdit(asset);
          }}>
            <Pencil className="mr-2 h-4 w-4 text-muted-foreground" aria-hidden="true" />
            <span>Edit</span>
          </DropdownMenuItem>

          <DropdownMenuItem
            className="text-destructive focus:text-destructive"
            onClick={(e: React.MouseEvent) => {
              e.stopPropagation();
              setOpen(true);
            }}
          >
            <Trash className="mr-2 h-4 w-4 text-destructive" aria-hidden="true" />
            <span>Delete</span>
          </DropdownMenuItem>
        </DropdownMenuContent>
      </DropdownMenu>
      <Dialog
        open={open}
        onOpenChange={setOpen}
      >
        <DialogContent
          className="max-w-[350px]"
          onInteractOutside={(e: Event) => e.preventDefault()}
>>>>>>> 63adde85
        >
          <DialogClose
            className="absolute right-4 top-4 rounded-sm opacity-70 ring-offset-background transition-opacity hover:opacity-100 focus:outline-none focus:ring-2 focus:ring-ring focus:ring-offset-2 disabled:pointer-events-none data-[state=open]:bg-accent data-[state=open]:text-muted-foreground"
          >
            <X className="h-4 w-4" />
            <span className="sr-only">Close</span>
          </DialogClose>
          <DialogHeader>
            <DialogTitle>Confirm Delete</DialogTitle>
          </DialogHeader>
          <div>Are you sure you want to delete this asset?</div>
          <DialogFooter className="flex justify-end gap-2 pt-4">
            <Button variant="outline" onClick={(e) => {
              e.stopPropagation();
              setOpen(false);
            }} disabled={deleting}>Cancel</Button>
            <Button variant="destructive" className="text-white dark:text-neutral-900" onClick={(e) => {
              e.stopPropagation();
              handleDelete();
            }} disabled={deleting}>
              {deleting && <Loader2 className="animate-spin w-4 h-4 mr-2" />}
              {deleting ? "Deleting..." : "Delete"}
            </Button>
          </DialogFooter>
        </DialogContent>
      </Dialog>
    </>
  )
}<|MERGE_RESOLUTION|>--- conflicted
+++ resolved
@@ -1,36 +1,21 @@
 'use client'
 
-<<<<<<< HEAD
-import { MoreHorizontal, Trash, Pencil } from 'lucide-react'
-import { Button } from '@/components/ui/button'
-=======
 import { MoreHorizontal, Trash, Pencil, Loader2, X } from "lucide-react"
 import { Button } from "@/components/ui/button"
->>>>>>> 63adde85
 import {
   DropdownMenu,
   DropdownMenuContent,
   DropdownMenuItem,
   DropdownMenuTrigger,
-<<<<<<< HEAD
-} from '@/components/ui/dropdown-menu'
-import React from 'react'
-=======
 } from "@/components/ui/dropdown-menu"
 import React, { useState } from "react"
->>>>>>> 63adde85
 import type { AssetRow } from './asset'
 import { Dialog, DialogContent, DialogHeader, DialogFooter, DialogTitle, DialogClose } from "@/components/ui/dialog"
 
 interface DataTableRowActionProps {
-<<<<<<< HEAD
-  readonly asset: AssetRow
-  readonly onEdit?: (asset: AssetRow) => void
-=======
   readonly asset: AssetRow;
   readonly onEdit?: (asset: AssetRow) => void;
   readonly onDeleted?: () => void;
->>>>>>> 63adde85
 }
 
 export default function DataTableRowAction({ asset, onEdit, onDeleted }: DataTableRowActionProps) {
@@ -57,38 +42,6 @@
   };
 
   return (
-<<<<<<< HEAD
-    <DropdownMenu>
-      <DropdownMenuTrigger asChild>
-        <Button
-          variant="ghost"
-          className="flex h-8 w-8 p-0 data-[state=open]:bg-muted"
-          aria-label="Open menu"
-          onClick={(e: React.MouseEvent) => e.stopPropagation()}
-        >
-          <MoreHorizontal className="h-4 w-4" />
-        </Button>
-      </DropdownMenuTrigger>
-
-      <DropdownMenuContent
-        align="start"
-        className="w-[160px]"
-        onClick={(e: React.MouseEvent) => e.stopPropagation()}
-      >
-        <DropdownMenuItem
-          onClick={(e: React.MouseEvent) => {
-            e.stopPropagation()
-            if (onEdit) onEdit(asset)
-          }}
-        >
-          <Pencil className="mr-2 h-4 w-4 text-muted-foreground" aria-hidden="true" />
-          <span>Edit</span>
-        </DropdownMenuItem>
-
-        <DropdownMenuItem
-          className="text-destructive focus:text-destructive"
-          onClick={(e: React.MouseEvent) => e.stopPropagation()}
-=======
     <>
       <DropdownMenu>
         <DropdownMenuTrigger asChild onClick={stopPropagation}>
@@ -130,7 +83,6 @@
         <DialogContent
           className="max-w-[350px]"
           onInteractOutside={(e: Event) => e.preventDefault()}
->>>>>>> 63adde85
         >
           <DialogClose
             className="absolute right-4 top-4 rounded-sm opacity-70 ring-offset-background transition-opacity hover:opacity-100 focus:outline-none focus:ring-2 focus:ring-ring focus:ring-offset-2 disabled:pointer-events-none data-[state=open]:bg-accent data-[state=open]:text-muted-foreground"
