'use client'

import { Button } from '@/components/ui/button'
import { Card, CardContent, CardHeader } from '@/components/ui/card'
import { ArrowLeft, Eye, EyeOff, Key, FileText, User, Shield } from 'lucide-react'
import { useRouter } from 'next/navigation'
import { useEffect, useState } from 'react'
import {
  getAssetDetail,
  getAssetAgents,
  AssetDetailDto,
  BotAgentSummaryDto,
} from '@/lib/api/assets'

interface AssetDetailProps {
  readonly id: string
}

export default function AssetDetail({ id }: AssetDetailProps) {
  const router = useRouter()
  const [asset, setAsset] = useState<AssetDetailDto | null>(null)
  const [agents, setAgents] = useState<BotAgentSummaryDto[]>([])
  const [loading, setLoading] = useState(true)
  const [error, setError] = useState<string | null>(null)
  const [showSecret, setShowSecret] = useState(false)

  useEffect(() => {
    setLoading(true)
    setError(null)
    Promise.all([getAssetDetail(id), getAssetAgents(id)])
      .then(([assetRes, agentsRes]) => {
        setAsset(assetRes)
        setAgents(agentsRes)
      })
      .catch(() => setError('Failed to load asset detail'))
      .finally(() => setLoading(false))
  }, [id])

  const handleBack = () => {
    router.back()
  }

  if (loading) return <div>Loading...</div>
  if (error) return <div className="text-red-500">{error}</div>
  if (!asset) return <div>Asset not found</div>

  return (
    <div className="container mx-auto py-6 px-4">
      <Card className="border rounded-xl shadow-lg">
        <CardHeader className="flex items-center justify-between border-b p-6 rounded-t-xl">
          <div className="flex items-center gap-2">
            <Shield className="w-6 h-6 text-primary" />
            <span className="text-xl font-bold">Asset Detail</span>
          </div>
          <Button variant="ghost" size="sm" className="gap-1" onClick={handleBack}>
            <ArrowLeft className="h-4 w-4" />
            Back
          </Button>
        </CardHeader>
        <CardContent className="p-8 space-y-8">
          {/* Asset Details */}
          <div className="grid grid-cols-1 md:grid-cols-2 gap-8">
            <div className="space-y-6">
              <div>
                <div className="flex items-center gap-1 text-sm text-muted-foreground mb-1">
                  <Key className="w-4 h-4" /> Key
                </div>
                <div className="text-base font-semibold border-b pb-1">{asset.key}</div>
              </div>
              <div>
                <div className="flex items-center gap-1 text-sm text-muted-foreground mb-1">
                  <FileText className="w-4 h-4" /> Description
                </div>
                <div className="text-base font-semibold border-b pb-1">{asset.description}</div>
              </div>
              <div>
                <div className="flex items-center gap-1 text-sm text-muted-foreground mb-1">
                  <FileText className="w-4 h-4" /> Value
                </div>
                {asset.type === 0 ? (
                  <div className="text-base font-semibold border-b pb-1">{asset.value ?? '-'}</div>
                ) : (
                  <div className="flex items-center gap-2 border-b pb-1">
                    <span className="text-base font-semibold">
                      {showSecret ? (asset.value ?? '-') : '••••••••'}
                    </span>
                    <button
                      type="button"
                      className="ml-2 text-gray-500 hover:text-primary"
                      onClick={() => setShowSecret((v) => !v)}
                      aria-label={showSecret ? 'Hide secret' : 'Show secret'}
                    >
                      {showSecret ? <EyeOff className="w-4 h-4" /> : <Eye className="w-4 h-4" />}
                    </button>
                  </div>
                )}
              </div>
            </div>
            <div className="flex flex-col gap-4">
              <div>
                <div className="flex items-center gap-1 text-sm text-muted-foreground mb-1">
                  <FileText className="w-4 h-4" /> Type
                </div>
<<<<<<< HEAD
                <span
                  className={`inline-block px-2 py-0.5 rounded text-xs font-medium border
                  ${
                    asset.type === 0
                      ? 'bg-green-100 text-green-700 dark:bg-green-900 dark:text-green-300'
                      : 'bg-yellow-100 text-yellow-700 dark:bg-yellow-900 dark:text-yellow-300'
                  }`}
                >
=======
                <span>
>>>>>>> 63adde85
                  {asset.type === 0 ? 'String' : 'Secret'}
                </span>
              </div>
              <div>
                <div className="flex items-center gap-1 text-sm text-muted-foreground mb-1 mt-4">
                  <FileText className="w-4 h-4" /> Created At
                </div>
                <div className="text-base font-semibold border-b pb-1">
                  {asset.createdAt ? new Date(asset.createdAt).toLocaleDateString('vi-VN') : '-'}
                </div>
              </div>
            </div>
          </div>
          {/* Agent Table */}
          <div className="mt-8">
            <div className="flex items-center gap-2 mb-2">
              <User className="w-5 h-5 text-primary" />
              <h3 className="text-lg font-semibold">Authorized Agents</h3>
            </div>
            {agents.length === 0 ? (
              <div className="h-[100px] flex items-center justify-center text-muted-foreground">
                No authorized agents.
              </div>
            ) : (
              <div className="overflow-x-auto rounded-lg border">
                <table className="min-w-full text-sm">
                  <thead className="bg-muted">
                    <tr>
                      <th className="border px-3 py-2 text-left">Name</th>
                      <th className="border px-3 py-2 text-left">Machine Name</th>
                    </tr>
                  </thead>
                  <tbody>
                    {agents.map((agent) => (
                      <tr key={agent.id} className="hover:bg-accent/30 transition">
                        <td className="border px-3 py-2">{agent.name}</td>
                        <td className="border px-3 py-2">{agent.machineName}</td>
<<<<<<< HEAD
                        <td className="border px-3 py-2">
                          <span
                            className={`inline-flex items-center gap-1 ${agent.status === 'Connected' ? 'text-green-600' : 'text-gray-400'}`}
                          >
                            <span
                              className={`w-2 h-2 rounded-full ${agent.status === 'Connected' ? 'bg-green-500' : 'bg-gray-400'}`}
                            ></span>
                            {agent.status}
                          </span>
                        </td>
=======
>>>>>>> 63adde85
                      </tr>
                    ))}
                  </tbody>
                </table>
              </div>
            )}
          </div>
        </CardContent>
      </Card>
    </div>
  )
}<|MERGE_RESOLUTION|>--- conflicted
+++ resolved
@@ -101,18 +101,7 @@
                 <div className="flex items-center gap-1 text-sm text-muted-foreground mb-1">
                   <FileText className="w-4 h-4" /> Type
                 </div>
-<<<<<<< HEAD
-                <span
-                  className={`inline-block px-2 py-0.5 rounded text-xs font-medium border
-                  ${
-                    asset.type === 0
-                      ? 'bg-green-100 text-green-700 dark:bg-green-900 dark:text-green-300'
-                      : 'bg-yellow-100 text-yellow-700 dark:bg-yellow-900 dark:text-yellow-300'
-                  }`}
-                >
-=======
                 <span>
->>>>>>> 63adde85
                   {asset.type === 0 ? 'String' : 'Secret'}
                 </span>
               </div>
@@ -150,19 +139,6 @@
                       <tr key={agent.id} className="hover:bg-accent/30 transition">
                         <td className="border px-3 py-2">{agent.name}</td>
                         <td className="border px-3 py-2">{agent.machineName}</td>
-<<<<<<< HEAD
-                        <td className="border px-3 py-2">
-                          <span
-                            className={`inline-flex items-center gap-1 ${agent.status === 'Connected' ? 'text-green-600' : 'text-gray-400'}`}
-                          >
-                            <span
-                              className={`w-2 h-2 rounded-full ${agent.status === 'Connected' ? 'bg-green-500' : 'bg-gray-400'}`}
-                            ></span>
-                            {agent.status}
-                          </span>
-                        </td>
-=======
->>>>>>> 63adde85
                       </tr>
                     ))}
                   </tbody>
