--- conflicted
+++ resolved
@@ -199,174 +199,6 @@
     [setIsLoading, setSelectedAsset, setModalMode, setIsModalOpen, setError],
   )
 
-  const updateTotalCounts = useCallback((response: ODataResponse<AssetRow>) => {
-    if (typeof response['@odata.count'] === 'number') {
-      setTotalCount(response['@odata.count']);
-      totalCountRef.current = response['@odata.count'];
-      setHasExactCount(true);
-      return;
-    }
-    if (!Array.isArray(response.value)) return;
-    const minCount = pagination.pageIndex * pagination.pageSize + response.value.length;
-    if (minCount > totalCountRef.current) {
-      setTotalCount(minCount);
-      totalCountRef.current = minCount;
-    }
-    const isFullFirstPage = response.value.length === pagination.pageSize && pagination.pageIndex === 0;
-    if (isFullFirstPage) {
-      setTotalCount(minCount + 1);
-      totalCountRef.current = minCount + 1;
-    }
-    setHasExactCount(false);
-  }, [pagination.pageIndex, pagination.pageSize]);
-
-  const processAssetData = useCallback((response: ODataResponse<AssetRow>) => {
-    if (!Array.isArray(response.value)) {
-      setAssets([]);
-      return;
-    }
-    const formattedAssets = response.value.map((asset: AssetRow) => ({
-      id: asset.id,
-      key: asset.key,
-      type: asset.type,
-      description: asset.description,
-      createdBy: asset.createdBy,
-    }));
-    setAssets(formattedAssets || []);
-    // Handle empty page edge case
-    const isEmptyPageBeyondFirst = response.value.length === 0 && totalCountRef.current > 0 && pagination.pageIndex > 0;
-    if (isEmptyPageBeyondFirst) {
-      const calculatedPageCount = Math.max(1, Math.ceil(totalCountRef.current / pagination.pageSize));
-      if (pagination.pageIndex >= calculatedPageCount) {
-        setPagination((prev: PaginationState) => ({ ...prev, pageIndex: 0 }));
-        updateUrl(pathname, { page: '1' });
-      }
-    }
-  }, [pagination.pageIndex, pagination.pageSize, totalCountRef, updateUrl, pathname]);
-
-  const fetchAssets = useCallback(async () => {
-    setIsLoading(true);
-    setError(null);
-    try {
-      const queryParams = getODataQueryParams();
-      const response = await getAssetsWithOData(queryParams) as ODataResponse<AssetRow>;
-      updateTotalCounts(response);
-      processAssetData(response);
-    } catch {
-      setError('Failed to load assets. Please try again.');
-    } finally {
-      setIsLoading(false);
-      setIsPending(false);
-      setIsChangingPageSize(false);
-    }
-  }, [getODataQueryParams, updateTotalCounts, processAssetData]);
-
-  const tableColumns = useMemo(() => createColumns(handleEditAsset, fetchAssets), [handleEditAsset, fetchAssets]);
-
-  // Setup table instance
-  const table = useReactTable({
-    data: assets,
-    columns: tableColumns,
-    state: {
-      sorting,
-      columnVisibility,
-      rowSelection,
-      columnFilters,
-      pagination,
-    },
-    enableRowSelection: true,
-    onRowSelectionChange: setRowSelection,
-    onSortingChange: (updater) => {
-      const newSorting = typeof updater === 'function' ? updater(sorting) : updater
-      setSorting(newSorting)
-
-      if (newSorting.length > 0) {
-        updateUrl(pathname, {
-          sort: newSorting[0].id,
-          order: newSorting[0].desc ? 'desc' : 'asc',
-          page: '1', // Reset to first page when sorting changes
-        })
-      } else {
-        updateUrl(pathname, {
-          sort: null,
-          order: null,
-          page: '1',
-        })
-      }
-    },
-    onColumnFiltersChange: setColumnFilters,
-    onColumnVisibilityChange: setColumnVisibility,
-    onPaginationChange: (updater) => {
-      const newPagination = typeof updater === 'function' ? updater(pagination) : updater
-      setPagination(newPagination)
-
-      updateUrl(pathname, {
-        page: (newPagination.pageIndex + 1).toString(),
-        size: newPagination.pageSize.toString(),
-      })
-    },
-    getCoreRowModel: getCoreRowModel(),
-    getFilteredRowModel: getFilteredRowModel(),
-    getPaginationRowModel: getPaginationRowModel(),
-    getSortedRowModel: getSortedRowModel(),
-    getFacetedRowModel: getFacetedRowModel(),
-    getFacetedUniqueValues: getFacetedUniqueValues(),
-    manualPagination: true,
-    pageCount,
-    manualSorting: true,
-    manualFiltering: true,
-  })
-
-  function updateKeyFilter(prev: ColumnFiltersState, value: string): ColumnFiltersState {
-    const newFilters = prev.filter((filter: ColumnFilter) => filter.id !== 'key')
-    if (value) {
-      newFilters.push({ id: 'key', value })
-    }
-    return newFilters
-  }
-
-  // Handle search input changes
-  const handleSearch = useCallback(
-    (value: string) => {
-      setSearchValue(value)
-      setIsPending(true)
-      if (searchDebounceTimeout.current) clearTimeout(searchDebounceTimeout.current)
-      searchDebounceTimeout.current = setTimeout(() => {
-        setColumnFilters((prev: ColumnFiltersState) => updateKeyFilter(prev, value))
-        // Always reset page to 1 when filter changes
-        updateUrl(pathname, { key: value ?? null, page: '1' })
-        setPagination((prev: PaginationState) => ({ ...prev, pageIndex: 0 }))
-        setIsPending(false)
-      }, 500)
-    },
-    [updateUrl, pathname],
-  )
-
-  // Handle type filter changes
-  const handleTypeFilterChange = useCallback(
-    (value: string) => {
-      if (value === 'all') {
-        setColumnFilters((prev: ColumnFiltersState) =>
-          prev.filter((filter: ColumnFilter) => filter.id !== 'type'),
-        )
-      } else {
-        setColumnFilters((prev: ColumnFiltersState) => {
-          const newFilters = prev.filter((filter: ColumnFilter) => filter.id !== 'type')
-          newFilters.push({ id: 'type', value })
-          return newFilters
-        })
-      }
-      // Always reset page to 1 when filter changes
-      updateUrl(pathname, {
-        type: value === 'all' ? null : value,
-        page: '1',
-      })
-<<<<<<< HEAD
-      setPagination((prev: PaginationState) => ({ ...prev, pageIndex: 0 }))
-    },
-    [updateUrl, pathname],
-  )
-
   const updateTotalCounts = useCallback(
     (response: ODataResponse<AssetRow>) => {
       if (typeof response['@odata.count'] === 'number') {
@@ -423,7 +255,6 @@
     [pagination.pageIndex, pagination.pageSize, totalCountRef, updateUrl, pathname],
   )
 
-  // Fetch data with proper handling
   const fetchAssets = useCallback(async () => {
     setIsLoading(true)
     setError(null)
@@ -440,16 +271,114 @@
       setIsChangingPageSize(false)
     }
   }, [getODataQueryParams, updateTotalCounts, processAssetData])
-=======
-    }
-    // Always reset page to 1 when filter changes
-    updateUrl(pathname, {
-      type: value === 'all' ? null : value,
-      page: '1'
-    })
-    setPagination((prev: PaginationState) => ({ ...prev, pageIndex: 0 }))
-  }, [updateUrl, pathname])
->>>>>>> 63adde85
+
+  const tableColumns = useMemo(
+    () => createColumns(handleEditAsset, fetchAssets),
+    [handleEditAsset, fetchAssets],
+  )
+
+  // Setup table instance
+  const table = useReactTable({
+    data: assets,
+    columns: tableColumns,
+    state: {
+      sorting,
+      columnVisibility,
+      rowSelection,
+      columnFilters,
+      pagination,
+    },
+    enableRowSelection: true,
+    onRowSelectionChange: setRowSelection,
+    onSortingChange: (updater) => {
+      const newSorting = typeof updater === 'function' ? updater(sorting) : updater
+      setSorting(newSorting)
+
+      if (newSorting.length > 0) {
+        updateUrl(pathname, {
+          sort: newSorting[0].id,
+          order: newSorting[0].desc ? 'desc' : 'asc',
+          page: '1', // Reset to first page when sorting changes
+        })
+      } else {
+        updateUrl(pathname, {
+          sort: null,
+          order: null,
+          page: '1',
+        })
+      }
+    },
+    onColumnFiltersChange: setColumnFilters,
+    onColumnVisibilityChange: setColumnVisibility,
+    onPaginationChange: (updater) => {
+      const newPagination = typeof updater === 'function' ? updater(pagination) : updater
+      setPagination(newPagination)
+
+      updateUrl(pathname, {
+        page: (newPagination.pageIndex + 1).toString(),
+        size: newPagination.pageSize.toString(),
+      })
+    },
+    getCoreRowModel: getCoreRowModel(),
+    getFilteredRowModel: getFilteredRowModel(),
+    getPaginationRowModel: getPaginationRowModel(),
+    getSortedRowModel: getSortedRowModel(),
+    getFacetedRowModel: getFacetedRowModel(),
+    getFacetedUniqueValues: getFacetedUniqueValues(),
+    manualPagination: true,
+    pageCount,
+    manualSorting: true,
+    manualFiltering: true,
+  })
+
+  function updateKeyFilter(prev: ColumnFiltersState, value: string): ColumnFiltersState {
+    const newFilters = prev.filter((filter: ColumnFilter) => filter.id !== 'key')
+    if (value) {
+      newFilters.push({ id: 'key', value })
+    }
+    return newFilters
+  }
+
+  // Handle search input changes
+  const handleSearch = useCallback(
+    (value: string) => {
+      setSearchValue(value)
+      setIsPending(true)
+      if (searchDebounceTimeout.current) clearTimeout(searchDebounceTimeout.current)
+      searchDebounceTimeout.current = setTimeout(() => {
+        setColumnFilters((prev: ColumnFiltersState) => updateKeyFilter(prev, value))
+        // Always reset page to 1 when filter changes
+        updateUrl(pathname, { key: value ?? null, page: '1' })
+        setPagination((prev: PaginationState) => ({ ...prev, pageIndex: 0 }))
+        setIsPending(false)
+      }, 500)
+    },
+    [updateUrl, pathname],
+  )
+
+  // Handle type filter changes
+  const handleTypeFilterChange = useCallback(
+    (value: string) => {
+      if (value === 'all') {
+        setColumnFilters((prev: ColumnFiltersState) =>
+          prev.filter((filter: ColumnFilter) => filter.id !== 'type'),
+        )
+      } else {
+        setColumnFilters((prev: ColumnFiltersState) => {
+          const newFilters = prev.filter((filter: ColumnFilter) => filter.id !== 'type')
+          newFilters.push({ id: 'type', value })
+          return newFilters
+        })
+      }
+      // Always reset page to 1 when filter changes
+      updateUrl(pathname, {
+        type: value === 'all' ? null : value,
+        page: '1',
+      })
+      setPagination((prev: PaginationState) => ({ ...prev, pageIndex: 0 }))
+    },
+    [updateUrl, pathname],
+  )
 
   // Fetch data when filters, sorting, or pagination change
   useEffect(() => {
