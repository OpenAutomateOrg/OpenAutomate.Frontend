'use client'

import { useState, useEffect } from 'react'
import {
  Dialog,
  DialogContent,
  DialogHeader,
  DialogTitle,
  DialogFooter,
} from '@/components/ui/dialog'
import { Button } from '@/components/ui/button'
import { Input } from '@/components/ui/input'
import { Label } from '@/components/ui/label'
import {
  Select,
  SelectContent,
  SelectItem,
  SelectTrigger,
  SelectValue,
} from '@/components/ui/select'
import { useParams } from 'next/navigation'

interface ItemModalProps {
  isOpen: boolean
  onClose: () => void
  mode: 'create' | 'edit'
  onCreated?: () => void
  existingKeys?: string[]
}

export function CreateEditModal({ isOpen, onClose, mode, onCreated, existingKeys = [] }: ItemModalProps) {
  const [value, setValue] = useState('')
  const [key, setKey] = useState('')
  const [type, setType] = useState('0')
  const [description, setDescription] = useState('')
  const [submitting, setSubmitting] = useState(false)
  const [error, setError] = useState<string | null>(null)
<<<<<<< HEAD
  const params = useParams()
=======
  const params = useParams() as { tenant?: string }
>>>>>>> 7b353d4a
  const tenant = params.tenant || ''
  const [agents, setAgents] = useState<{ id: string; name: string }[]>([])
  const [selectedAgentId, setSelectedAgentId] = useState('')
  const [addedAgents, setAddedAgents] = useState<{ id: string, name: string }[]>([])
  const isEditing = mode === 'edit'

  useEffect(() => {
<<<<<<< HEAD
    if (!tenant || !isOpen) return;

    const fetchAgents = async () => {
      try {
        const { api } = await import('@/lib/api/client');
        const res = await api.get<{ id: string; name: string }[]>(`${tenant}/api/agents`);
        setAgents(res.map((a: { id: string; name: string }) => ({ id: a.id, name: a.name })));
      } catch (err) {
        console.error('Error fetching agents:', err);
      }
    };

    fetchAgents();
  }, [tenant, isOpen]);

=======
    if (!tenant || !isOpen) return
    import('@/lib/api/client').then(({ api }) =>
      api.get<{ id: string; name: string }[]>(`${tenant}/api/agents`).then((res) => {
        setAgents(res.map((a: { id: string; name: string }) => ({ id: a.id, name: a.name })))
      })
    )
  }, [tenant, isOpen])

>>>>>>> 7b353d4a
  const validateForm = () => {
    if (!key.trim()) return false
    if (!type.trim()) return false
    if (!value.trim()) return false
    if (addedAgents.length === 0) return false
    if (existingKeys.includes(key.trim())) {
      setError('Key already exists. Please choose a unique key.')
      return false
    }
    return true
  }

  const handleSubmit = async () => {
    if (!validateForm()) return
    setSubmitting(true)
    setError(null)
    try {
      const payload = {
        key,
        description,
        value,
        botAgentIds: addedAgents.map((a) => a.id),
        type: Number(type)
      }
      await import('@/lib/api/client').then(({ api }) =>
        api.post(`${tenant}/api/assets`, payload)
      )
      resetForm()
      onClose()
      if (onCreated) onCreated()
    } catch (err: unknown) {
      setError(
        typeof err === 'object' && err !== null && 'message' in err
          ? (err as { message: string }).message
          : 'Failed to create asset',
      )
    } finally {
      setSubmitting(false)
    }
  }

  const handleAddAgent = () => {
    if (!selectedAgentId) return;
    const agent = agents.find((a: { id: string, name: string }) => a.id === selectedAgentId);
    if (!agent) return;
    if (addedAgents.some((a: { id: string, name: string }) => a.id === agent.id)) return;
    setAddedAgents([...addedAgents, { id: agent.id, name: agent.name }]);
    setSelectedAgentId('');
  };

  const handleRemoveAgent = (id: string) => {
    setAddedAgents(addedAgents.filter((a: { id: string, name: string }) => a.id !== id));
  };

  const resetForm = () => {
    setValue('')
    setKey('')
    setType('')
    setDescription('')
    setError(null)
    setSelectedAgentId('')
    setAddedAgents([])
  }

  const handleClose = () => {
    resetForm()
    onClose()
  }

  return (
    <Dialog open={isOpen} onOpenChange={handleClose}>
      <DialogContent className="sm:max-w-[800px] p-6">
        <DialogHeader>
          <DialogTitle>{isEditing ? 'Edit Asset' : 'Create a new Asset'}</DialogTitle>
        </DialogHeader>
        <div className="grid gap-4 py-4">
          <div className="grid gap-2">
            <Label htmlFor="key" className="text-sm">
              Key<span className="text-red-500">*</span>
            </Label>
            <Input id="key" value={key} onChange={(e: React.ChangeEvent<HTMLInputElement>) => setKey(e.target.value)} />
            {error && <div className="text-red-500 text-sm mb-2">{error}</div>}
          </div>

          <div className="grid gap-2">
            <Label htmlFor="description" className="text-sm">
              Description
            </Label>
            <Input id="description" value={description} onChange={(e: React.ChangeEvent<HTMLInputElement>) => setDescription(e.target.value)} placeholder="Enter description (optional)" />
          </div>

          <div className="grid gap-2">
            <Label htmlFor="type" className="text-sm">
              Type<span className="text-red-500">*</span>
            </Label>
            <Select value={type} onValueChange={(v: string) => setType(v)}>
              <SelectTrigger>
                <SelectValue placeholder="Select type" />
              </SelectTrigger>
              <SelectContent>
                <SelectItem value="0">String</SelectItem>
                <SelectItem value="1">Secret</SelectItem>
              </SelectContent>
            </Select>
          </div>

          <div className="grid gap-2">
            <Label htmlFor="value" className="text-sm">
              Value<span className="text-red-500">*</span>
            </Label>
            <Input
              id="value"
              value={value}
<<<<<<< HEAD
              onChange={(e: React.ChangeEvent<HTMLInputElement>) => setValue(e.target.value)}
=======
              onChange={e => setValue(e.target.value)}
>>>>>>> 7b353d4a
              placeholder="Type a string value"
              type={type === '1' ? 'password' : 'text'}
            />
          </div>
          <div className="grid gap-2">
            <Label htmlFor="agent" className="text-sm">
              Agent<span className="text-red-500">*</span>
            </Label>
            <div className="flex gap-2">
<<<<<<< HEAD
              <Select value={selectedAgentId} onValueChange={(v: string) => setSelectedAgentId(v)}>
=======
              <Select value={selectedAgentId} onValueChange={v => setSelectedAgentId(v)}>
>>>>>>> 7b353d4a
                <SelectTrigger>
                  <SelectValue placeholder="Select Agent..." />
                </SelectTrigger>
                <SelectContent>
                  {agents.map((agent: { id: string; name: string }) => (
                    <SelectItem key={agent.id} value={agent.id}>{agent.name}</SelectItem>
                  ))}
                </SelectContent>
              </Select>
              <Button type="button" onClick={handleAddAgent} disabled={!selectedAgentId}>
                Add
              </Button>
            </div>
          </div>
          {addedAgents.length > 0 && (
            <div className="mt-4">
              <table className="min-w-full border text-sm">
                <thead>
                  <tr>
                    <th className="border px-2 py-1">Action</th>
                    <th className="border px-2 py-1">Agent</th>
                  </tr>
                </thead>
                <tbody>
<<<<<<< HEAD
                  {addedAgents.map((agent: { id: string; name: string }) => (
=======
                  {addedAgents.map(agent => (
>>>>>>> 7b353d4a
                    <tr key={agent.id}>
                      <td className="border px-2 py-1 text-center">
                        <Button type="button" size="icon" variant="ghost" onClick={() => handleRemoveAgent(agent.id)}>
                          🗑️
                        </Button>
                      </td>
                      <td className="border px-2 py-1">{agent.name}</td>
                    </tr>
                  ))}
                </tbody>
              </table>
            </div>
          )}
        </div>
        <DialogFooter>
          <Button variant="outline" onClick={handleClose} disabled={submitting}>
            Cancel
          </Button>
          <Button onClick={handleSubmit} disabled={submitting}>{isEditing ? 'Save Changes' : 'Add Item'}</Button>
        </DialogFooter>
      </DialogContent>
    </Dialog>
  )
}<|MERGE_RESOLUTION|>--- conflicted
+++ resolved
@@ -1,5 +1,6 @@
 'use client'
 
+import { useState, useEffect } from 'react'
 import { useState, useEffect } from 'react'
 import {
   Dialog,
@@ -19,11 +20,14 @@
   SelectValue,
 } from '@/components/ui/select'
 import { useParams } from 'next/navigation'
+import { useParams } from 'next/navigation'
 
 interface ItemModalProps {
   isOpen: boolean
   onClose: () => void
   mode: 'create' | 'edit'
+  onCreated?: () => void
+  existingKeys?: string[]
   onCreated?: () => void
   existingKeys?: string[]
 }
@@ -35,11 +39,7 @@
   const [description, setDescription] = useState('')
   const [submitting, setSubmitting] = useState(false)
   const [error, setError] = useState<string | null>(null)
-<<<<<<< HEAD
   const params = useParams()
-=======
-  const params = useParams() as { tenant?: string }
->>>>>>> 7b353d4a
   const tenant = params.tenant || ''
   const [agents, setAgents] = useState<{ id: string; name: string }[]>([])
   const [selectedAgentId, setSelectedAgentId] = useState('')
@@ -47,7 +47,6 @@
   const isEditing = mode === 'edit'
 
   useEffect(() => {
-<<<<<<< HEAD
     if (!tenant || !isOpen) return;
 
     const fetchAgents = async () => {
@@ -63,16 +62,6 @@
     fetchAgents();
   }, [tenant, isOpen]);
 
-=======
-    if (!tenant || !isOpen) return
-    import('@/lib/api/client').then(({ api }) =>
-      api.get<{ id: string; name: string }[]>(`${tenant}/api/agents`).then((res) => {
-        setAgents(res.map((a: { id: string; name: string }) => ({ id: a.id, name: a.name })))
-      })
-    )
-  }, [tenant, isOpen])
-
->>>>>>> 7b353d4a
   const validateForm = () => {
     if (!key.trim()) return false
     if (!type.trim()) return false
@@ -126,48 +115,120 @@
   const handleRemoveAgent = (id: string) => {
     setAddedAgents(addedAgents.filter((a: { id: string, name: string }) => a.id !== id));
   };
-
-  const resetForm = () => {
-    setValue('')
-    setKey('')
-    setType('')
-    setDescription('')
-    setError(null)
-    setSelectedAgentId('')
-    setAddedAgents([])
+  if (!key.trim()) return false
+  if (!type.trim()) return false
+  if (!value.trim()) return false
+  if (addedAgents.length === 0) return false
+  if (existingKeys.includes(key.trim())) {
+    setError('Key already exists. Please choose a unique key.')
+    return false
   }
-
-  const handleClose = () => {
+  return true
+}
+
+const handleSubmit = async () => {
+  if (!validateForm()) return
+  setSubmitting(true)
+  setError(null)
+  try {
+    const payload = {
+      key,
+      description,
+      value,
+      botAgentIds: addedAgents.map((a) => a.id),
+      type: Number(type)
+    }
+    await import('@/lib/api/client').then(({ api }) =>
+      api.post(`${tenant}/api/assets`, payload)
+    )
     resetForm()
     onClose()
+    if (onCreated) onCreated()
+  } catch (err: unknown) {
+    setError(
+      typeof err === 'object' && err !== null && 'message' in err
+        ? (err as { message: string }).message
+        : 'Failed to create asset',
+    )
+  } finally {
+    setSubmitting(false)
   }
-
-  return (
-    <Dialog open={isOpen} onOpenChange={handleClose}>
-      <DialogContent className="sm:max-w-[800px] p-6">
-        <DialogHeader>
-          <DialogTitle>{isEditing ? 'Edit Asset' : 'Create a new Asset'}</DialogTitle>
-        </DialogHeader>
-        <div className="grid gap-4 py-4">
-          <div className="grid gap-2">
+}
+
+const handleAddAgent = () => {
+  if (!selectedAgentId) return;
+  const agent = agents.find((a: { id: string, name: string }) => a.id === selectedAgentId);
+  if (!agent) return;
+  if (addedAgents.some((a: { id: string, name: string }) => a.id === agent.id)) return;
+  setAddedAgents([...addedAgents, { id: agent.id, name: agent.name }]);
+  setSelectedAgentId('');
+};
+
+const handleRemoveAgent = (id: string) => {
+  setAddedAgents(addedAgents.filter((a: { id: string, name: string }) => a.id !== id));
+};
+
+const resetForm = () => {
+  setValue('')
+  setKey('')
+  setType('')
+  setDescription('')
+  setError(null)
+  setSelectedAgentId('')
+  setAddedAgents([])
+  setValue('')
+  setKey('')
+  setType('')
+  setDescription('')
+  setError(null)
+  setSelectedAgentId('')
+  setAddedAgents([])
+}
+
+const handleClose = () => {
+  resetForm()
+  onClose()
+}
+
+return (
+  <Dialog open={isOpen} onOpenChange={handleClose}>
+    <DialogContent className="sm:max-w-[800px] p-6">
+      <DialogHeader>
+        <DialogTitle>{isEditing ? 'Edit Asset' : 'Create a new Asset'}</DialogTitle>
+        <DialogTitle>{isEditing ? 'Edit Asset' : 'Create a new Asset'}</DialogTitle>
+      </DialogHeader>
+      <div className="grid gap-4 py-4">
+        <div className="grid gap-2">
+          <Label htmlFor="key" className="text-sm">
+            Key<span className="text-red-500">*</span>
+          </Label>
+          <Input id="key" value={key} onChange={(e: React.ChangeEvent<HTMLInputElement>) => setKey(e.target.value)} />
+          {error && <div className="text-red-500 text-sm mb-2">{error}</div>}
+        </div>
+
+        <div className="grid gap-2">
+          <Label htmlFor="description" className="text-sm">
+            Description
             <Label htmlFor="key" className="text-sm">
               Key<span className="text-red-500">*</span>
             </Label>
             <Input id="key" value={key} onChange={(e: React.ChangeEvent<HTMLInputElement>) => setKey(e.target.value)} />
             {error && <div className="text-red-500 text-sm mb-2">{error}</div>}
-          </div>
-
-          <div className="grid gap-2">
-            <Label htmlFor="description" className="text-sm">
-              Description
-            </Label>
-            <Input id="description" value={description} onChange={(e: React.ChangeEvent<HTMLInputElement>) => setDescription(e.target.value)} placeholder="Enter description (optional)" />
-          </div>
-
-          <div className="grid gap-2">
-            <Label htmlFor="type" className="text-sm">
-              Type<span className="text-red-500">*</span>
-            </Label>
+        </div>
+
+        <div className="grid gap-2">
+          <Label htmlFor="description" className="text-sm">
+            Description
+          </Label>
+          <Input id="description" value={description} onChange={(e: React.ChangeEvent<HTMLInputElement>) => setDescription(e.target.value)} placeholder="Enter description (optional)" />
+          <Input id="description" value={description} onChange={(e: React.ChangeEvent<HTMLInputElement>) => setDescription(e.target.value)} placeholder="Enter description (optional)" />
+        </div>
+
+        <div className="grid gap-2">
+          <Label htmlFor="type" className="text-sm">
+            Type<span className="text-red-500">*</span>
+          </Label>
+          <Select value={type} onValueChange={(v: string) => setType(v)}>
             <Select value={type} onValueChange={(v: string) => setType(v)}>
               <SelectTrigger>
                 <SelectValue placeholder="Select type" />
@@ -175,86 +236,78 @@
               <SelectContent>
                 <SelectItem value="0">String</SelectItem>
                 <SelectItem value="1">Secret</SelectItem>
+                <SelectItem value="0">String</SelectItem>
+                <SelectItem value="1">Secret</SelectItem>
               </SelectContent>
             </Select>
+        </div>
+
+        <div className="grid gap-2">
+          <Label htmlFor="value" className="text-sm">
+            Value<span className="text-red-500">*</span>
+          </Label>
+          <Input
+            id="value"
+            value={value}
+            onChange={(e: React.ChangeEvent<HTMLInputElement>) => setValue(e.target.value)}
+            placeholder="Type a string value"
+            type={type === '1' ? 'password' : 'text'}
+          />
+        </div>
+        <div className="grid gap-2">
+          <Label htmlFor="agent" className="text-sm">
+            Agent<span className="text-red-500">*</span>
+          </Label>
+          <div className="flex gap-2">
+            <Select value={selectedAgentId} onValueChange={(v: string) => setSelectedAgentId(v)}>
+              <SelectTrigger>
+                <SelectValue placeholder="Select Agent..." />
+              </SelectTrigger>
+              <SelectContent>
+                {agents.map((agent: { id: string; name: string }) => (
+                  <SelectItem key={agent.id} value={agent.id}>{agent.name}</SelectItem>
+                ))}
+              </SelectContent>
+            </Select>
+            <Button type="button" onClick={handleAddAgent} disabled={!selectedAgentId}>
+              Add
+            </Button>
           </div>
-
-          <div className="grid gap-2">
-            <Label htmlFor="value" className="text-sm">
-              Value<span className="text-red-500">*</span>
-            </Label>
-            <Input
-              id="value"
-              value={value}
-<<<<<<< HEAD
-              onChange={(e: React.ChangeEvent<HTMLInputElement>) => setValue(e.target.value)}
-=======
-              onChange={e => setValue(e.target.value)}
->>>>>>> 7b353d4a
-              placeholder="Type a string value"
-              type={type === '1' ? 'password' : 'text'}
-            />
+        </div>
+        {addedAgents.length > 0 && (
+          <div className="mt-4">
+            <table className="min-w-full border text-sm">
+              <thead>
+                <tr>
+                  <th className="border px-2 py-1">Action</th>
+                  <th className="border px-2 py-1">Agent</th>
+                </tr>
+              </thead>
+              <tbody>
+                {addedAgents.map((agent: { id: string; name: string }) => (
+                  <tr key={agent.id}>
+                    <td className="border px-2 py-1 text-center">
+                      <Button type="button" size="icon" variant="ghost" onClick={() => handleRemoveAgent(agent.id)}>
+                        🗑️
+                      </Button>
+                    </td>
+                    <td className="border px-2 py-1">{agent.name}</td>
+                  </tr>
+                ))}
+              </tbody>
+            </table>
           </div>
-          <div className="grid gap-2">
-            <Label htmlFor="agent" className="text-sm">
-              Agent<span className="text-red-500">*</span>
-            </Label>
-            <div className="flex gap-2">
-<<<<<<< HEAD
-              <Select value={selectedAgentId} onValueChange={(v: string) => setSelectedAgentId(v)}>
-=======
-              <Select value={selectedAgentId} onValueChange={v => setSelectedAgentId(v)}>
->>>>>>> 7b353d4a
-                <SelectTrigger>
-                  <SelectValue placeholder="Select Agent..." />
-                </SelectTrigger>
-                <SelectContent>
-                  {agents.map((agent: { id: string; name: string }) => (
-                    <SelectItem key={agent.id} value={agent.id}>{agent.name}</SelectItem>
-                  ))}
-                </SelectContent>
-              </Select>
-              <Button type="button" onClick={handleAddAgent} disabled={!selectedAgentId}>
-                Add
-              </Button>
-            </div>
-          </div>
-          {addedAgents.length > 0 && (
-            <div className="mt-4">
-              <table className="min-w-full border text-sm">
-                <thead>
-                  <tr>
-                    <th className="border px-2 py-1">Action</th>
-                    <th className="border px-2 py-1">Agent</th>
-                  </tr>
-                </thead>
-                <tbody>
-<<<<<<< HEAD
-                  {addedAgents.map((agent: { id: string; name: string }) => (
-=======
-                  {addedAgents.map(agent => (
->>>>>>> 7b353d4a
-                    <tr key={agent.id}>
-                      <td className="border px-2 py-1 text-center">
-                        <Button type="button" size="icon" variant="ghost" onClick={() => handleRemoveAgent(agent.id)}>
-                          🗑️
-                        </Button>
-                      </td>
-                      <td className="border px-2 py-1">{agent.name}</td>
-                    </tr>
-                  ))}
-                </tbody>
-              </table>
-            </div>
-          )}
-        </div>
-        <DialogFooter>
+        )}
+      </div>
+      <DialogFooter>
+        <Button variant="outline" onClick={handleClose} disabled={submitting}>
           <Button variant="outline" onClick={handleClose} disabled={submitting}>
             Cancel
           </Button>
           <Button onClick={handleSubmit} disabled={submitting}>{isEditing ? 'Save Changes' : 'Add Item'}</Button>
-        </DialogFooter>
-      </DialogContent>
-    </Dialog>
-  )
+          <Button onClick={handleSubmit} disabled={submitting}>{isEditing ? 'Save Changes' : 'Add Item'}</Button>
+      </DialogFooter>
+    </DialogContent>
+  </Dialog>
+)
 }